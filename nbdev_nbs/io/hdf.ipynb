{
 "cells": [
  {
   "cell_type": "code",
<<<<<<< HEAD
   "execution_count": null,
   "metadata": {},
=======
   "execution_count": 1,
   "metadata": {
    "ExecuteTime": {
     "end_time": "2021-10-27T11:42:03.508456Z",
     "start_time": "2021-10-27T11:42:03.485066Z"
    }
   },
>>>>>>> 3ec0b79d
   "outputs": [],
   "source": [
    "%reload_ext autoreload\n",
    "%autoreload 2"
   ]
  },
  {
   "cell_type": "markdown",
   "metadata": {},
   "source": [
    "# HDF"
   ]
  },
  {
   "cell_type": "markdown",
   "metadata": {},
   "source": [
    "This module provides a common interface to access HDF files. It can be imported as follows:"
   ]
  },
  {
   "cell_type": "code",
<<<<<<< HEAD
   "execution_count": null,
   "metadata": {},
=======
   "execution_count": 2,
   "metadata": {
    "ExecuteTime": {
     "end_time": "2021-10-27T11:42:04.387898Z",
     "start_time": "2021-10-27T11:42:03.510566Z"
    }
   },
>>>>>>> 3ec0b79d
   "outputs": [],
   "source": [
    "import alphabase.io.hdf\n",
    "\n",
    "# Other packages used to demonstrate functionality\n",
    "import numpy as np\n",
    "import pandas as pd\n",
    "import re\n",
    "import os\n",
    "import contextlib"
   ]
  },
  {
   "cell_type": "markdown",
   "metadata": {},
   "source": [
    "Instead of relying directly on the `h5py` interface, we will use an HDF wrapper file to provide consistent access to only those specific HDF features we want. Since components of an HDF file come in three shapes `datasets`, `groups` and `attributes`, we will first define a generic HDF wrapper object to handle these components. Once this is done, the HDF wrapper file can be treated as such an object with additional features to open and close the initial connection."
   ]
  },
  {
   "cell_type": "code",
<<<<<<< HEAD
   "execution_count": null,
   "metadata": {},
   "outputs": [],
=======
   "execution_count": 3,
   "metadata": {
    "ExecuteTime": {
     "end_time": "2021-10-27T11:42:04.465240Z",
     "start_time": "2021-10-27T11:42:04.390507Z"
    }
   },
   "outputs": [
    {
     "name": "stderr",
     "output_type": "stream",
     "text": [
      "/Users/swillems/Documents/software/alphabase/alphabase/io/hdf.py:399: UserWarning: swmr=True only affects read ('r') mode. For swmr write mode, set f.swmr_mode = True after opening the file.\n",
      "  with h5py.File(file_name, mode, swmr=True):\n"
     ]
    }
   ],
>>>>>>> 3ec0b79d
   "source": [
    "#hide\n",
    "\n",
    "import tempfile\n",
    "TEMPDIR = tempfile.gettempdir()\n",
    "\n",
    "def test_HDF_creation():\n",
    "    hdf_file_name = os.path.join(TEMPDIR, \"sandbox.hdf\")\n",
    "    hdf_file = alphabase.io.hdf.HDF_File(\n",
    "        hdf_file_name,\n",
    "        read_only=False,\n",
    "        truncate=True,\n",
    "        delete_existing=True\n",
    "    )\n",
    "    np.testing.assert_equal(len(hdf_file), 0)\n",
    "    file_size = os.path.getsize(hdf_file_name)\n",
    "    hdf_file.attr1 = 1\n",
    "    np.testing.assert_equal(hdf_file.attr1, 1)\n",
    "    file_size, old_file_size = os.path.getsize(hdf_file_name), file_size\n",
    "    assert file_size > old_file_size, \"Filesize not increased\"\n",
    "    np.random.seed(42)\n",
    "    array = np.random.rand(10)\n",
    "    hdf_file.array = array\n",
    "    np.testing.assert_equal(array, hdf_file.array.values)\n",
    "    np.testing.assert_equal(array[:3], hdf_file.array[:3])\n",
    "    np.testing.assert_equal((10,), hdf_file.array.shape)\n",
    "    file_size, old_file_size = os.path.getsize(hdf_file_name), file_size\n",
    "    assert file_size > old_file_size, \"Filesize not increased\"\n",
    "    hdf_file.array.array_attr = \"some attr\"\n",
    "    np.testing.assert_equal(hdf_file.array.array_attr, \"some attr\")\n",
    "    file_size, old_file_size = os.path.getsize(hdf_file_name), file_size\n",
    "    assert file_size > old_file_size, \"Filesize not increased\"\n",
    "    group = {\n",
    "        \"subgroup1\": {\n",
    "            \"subsubgroup\": {},\n",
    "            \"same_array\": array,\n",
    "            \"a_bool\": True\n",
    "        },\n",
    "        \"subgroup2\": {}\n",
    "    }\n",
    "    hdf_file.group = group\n",
    "    file_size, old_file_size = os.path.getsize(hdf_file_name), file_size\n",
    "    assert file_size > old_file_size, \"Filesize not increased\"\n",
    "    np.testing.assert_equal(hdf_file.group.subgroup1.a_bool, True)\n",
    "    np.testing.assert_equal(len(hdf_file.group.subgroup1), 2)\n",
    "    df = pd.DataFrame(\n",
    "        {\n",
    "            \"col2\": np.arange(3),\n",
    "            \"col_str\": [\"str\", \"i\", \"ngs\"],\n",
    "        }\n",
    "    )\n",
    "    hdf_file.df = df\n",
    "    file_size, old_file_size = os.path.getsize(hdf_file_name), file_size\n",
    "    assert file_size > old_file_size, \"Filesize not increased\"\n",
    "    assert hdf_file.df.values.equals(df)\n",
    "    \n",
    "test_HDF_creation()"
   ]
  },
  {
   "cell_type": "code",
<<<<<<< HEAD
   "execution_count": null,
   "metadata": {},
   "outputs": [
    {
     "data": {
      "text/plain": [
       "<alphabase.io.hdf.HDF_File at 0x7fe26a4692b0>"
      ]
     },
     "execution_count": null,
     "metadata": {},
     "output_type": "execute_result"
    }
   ],
=======
   "execution_count": 4,
   "metadata": {
    "ExecuteTime": {
     "end_time": "2021-10-27T11:42:04.504530Z",
     "start_time": "2021-10-27T11:42:04.467892Z"
    }
   },
   "outputs": [],
>>>>>>> 3ec0b79d
   "source": [
    "#hide\n",
    "\n",
    "def test_HDF_reading():\n",
    "    hdf_file_name = os.path.join(TEMPDIR, \"sandbox.hdf\")\n",
    "    hdf_file = alphabase.io.hdf.HDF_File(\n",
    "        hdf_file_name,\n",
    "    )\n",
    "    np.testing.assert_equal(hdf_file.attr1, 1)\n",
    "    np.random.seed(42)\n",
    "    array = np.random.rand(10)\n",
    "    np.testing.assert_equal(array, hdf_file.array.values)\n",
    "    np.testing.assert_equal(array[:3], hdf_file.array[:3])\n",
    "    np.testing.assert_equal((10,), hdf_file.array.shape)\n",
    "    np.testing.assert_equal(hdf_file.array.array_attr, \"some attr\")\n",
    "    np.testing.assert_equal(hdf_file.group.subgroup1.a_bool, True)\n",
    "    np.testing.assert_equal(len(hdf_file.group.subgroup1), 2)\n",
    "    df = pd.DataFrame(\n",
    "        {\n",
    "            \"col2\": np.arange(3),\n",
    "            \"col_str\": [\"str\", \"i\", \"ngs\"],\n",
    "        }\n",
    "    )\n",
    "    assert hdf_file.df.values.equals(df)\n",
    "    \n",
    "    \n",
    "test_HDF_reading()"
   ]
  },
  {
<<<<<<< HEAD
   "cell_type": "code",
   "execution_count": null,
   "metadata": {},
   "outputs": [],
   "source": []
  },
  {
   "cell_type": "code",
   "execution_count": null,
   "metadata": {},
   "outputs": [],
   "source": []
=======
   "cell_type": "markdown",
   "metadata": {},
   "source": [
    "Basic usage:\n",
    "> ```\n",
    "> #Create a new hdf file and write data to it\n",
    "> hdf_file = alphabase.io.hdf.HDF_File('test.hdf', read_only = False)\n",
    "> hdf_file.a = np.array([1,2,3])\n",
    "> hdf_file.b = np.array([4,5,6])\n",
    "> \n",
    "> #Read data, show components and access data:\n",
    "> hdf_file = alphabase.io.hdf.HDF_File('test.hdf')\n",
    "> print(hdf_file.components)\n",
    "> print(hdf_file.a.values)\n",
    "> ```"
   ]
>>>>>>> 3ec0b79d
  },
  {
   "cell_type": "code",
   "execution_count": null,
   "metadata": {},
   "outputs": [],
   "source": []
  }
 ],
 "metadata": {
  "kernelspec": {
   "display_name": "Python [conda env:alphabase]",
   "language": "python",
   "name": "conda-env-alphabase-py"
  }
 },
 "nbformat": 4,
 "nbformat_minor": 4
}<|MERGE_RESOLUTION|>--- conflicted
+++ resolved
@@ -2,18 +2,8 @@
  "cells": [
   {
    "cell_type": "code",
-<<<<<<< HEAD
    "execution_count": null,
    "metadata": {},
-=======
-   "execution_count": 1,
-   "metadata": {
-    "ExecuteTime": {
-     "end_time": "2021-10-27T11:42:03.508456Z",
-     "start_time": "2021-10-27T11:42:03.485066Z"
-    }
-   },
->>>>>>> 3ec0b79d
    "outputs": [],
    "source": [
     "%reload_ext autoreload\n",
@@ -36,18 +26,8 @@
   },
   {
    "cell_type": "code",
-<<<<<<< HEAD
    "execution_count": null,
    "metadata": {},
-=======
-   "execution_count": 2,
-   "metadata": {
-    "ExecuteTime": {
-     "end_time": "2021-10-27T11:42:04.387898Z",
-     "start_time": "2021-10-27T11:42:03.510566Z"
-    }
-   },
->>>>>>> 3ec0b79d
    "outputs": [],
    "source": [
     "import alphabase.io.hdf\n",
@@ -69,29 +49,9 @@
   },
   {
    "cell_type": "code",
-<<<<<<< HEAD
    "execution_count": null,
    "metadata": {},
    "outputs": [],
-=======
-   "execution_count": 3,
-   "metadata": {
-    "ExecuteTime": {
-     "end_time": "2021-10-27T11:42:04.465240Z",
-     "start_time": "2021-10-27T11:42:04.390507Z"
-    }
-   },
-   "outputs": [
-    {
-     "name": "stderr",
-     "output_type": "stream",
-     "text": [
-      "/Users/swillems/Documents/software/alphabase/alphabase/io/hdf.py:399: UserWarning: swmr=True only affects read ('r') mode. For swmr write mode, set f.swmr_mode = True after opening the file.\n",
-      "  with h5py.File(file_name, mode, swmr=True):\n"
-     ]
-    }
-   ],
->>>>>>> 3ec0b79d
    "source": [
     "#hide\n",
     "\n",
@@ -153,7 +113,6 @@
   },
   {
    "cell_type": "code",
-<<<<<<< HEAD
    "execution_count": null,
    "metadata": {},
    "outputs": [
@@ -168,16 +127,6 @@
      "output_type": "execute_result"
     }
    ],
-=======
-   "execution_count": 4,
-   "metadata": {
-    "ExecuteTime": {
-     "end_time": "2021-10-27T11:42:04.504530Z",
-     "start_time": "2021-10-27T11:42:04.467892Z"
-    }
-   },
-   "outputs": [],
->>>>>>> 3ec0b79d
    "source": [
     "#hide\n",
     "\n",
@@ -208,7 +157,6 @@
    ]
   },
   {
-<<<<<<< HEAD
    "cell_type": "code",
    "execution_count": null,
    "metadata": {},
@@ -221,24 +169,6 @@
    "metadata": {},
    "outputs": [],
    "source": []
-=======
-   "cell_type": "markdown",
-   "metadata": {},
-   "source": [
-    "Basic usage:\n",
-    "> ```\n",
-    "> #Create a new hdf file and write data to it\n",
-    "> hdf_file = alphabase.io.hdf.HDF_File('test.hdf', read_only = False)\n",
-    "> hdf_file.a = np.array([1,2,3])\n",
-    "> hdf_file.b = np.array([4,5,6])\n",
-    "> \n",
-    "> #Read data, show components and access data:\n",
-    "> hdf_file = alphabase.io.hdf.HDF_File('test.hdf')\n",
-    "> print(hdf_file.components)\n",
-    "> print(hdf_file.a.values)\n",
-    "> ```"
-   ]
->>>>>>> 3ec0b79d
   },
   {
    "cell_type": "code",
