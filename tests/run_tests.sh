--- conflicted
+++ resolved
@@ -6,12 +6,6 @@
 # corresponding notebook(s) if this occurs again
 # INCLUDED_NBS=$(find ../nbs_tests -name "*.ipynb" | grep -v test_isotope_mp.ipynb)
 
-<<<<<<< HEAD
-INCLUDED_NBS=$(find ../nbs_tests -name "*.ipynb")
-python -m pytest --nbmake $(echo $INCLUDED_NBS)
-
-python -m pytest
-=======
 TEST_NBS=$(find ../nbs_tests -name "*.ipynb")
 
 TUTORIAL_NBS=$(find ../docs/tutorials -name "*.ipynb")
@@ -19,4 +13,4 @@
 ALL_NBS=$(echo $DOCS_NBS$'\n'$TEST_NBS$'\n'$TUTORIAL_NBS)
 
 python -m pytest --nbmake $(echo $ALL_NBS)
->>>>>>> f9f43414
+python -m pytest