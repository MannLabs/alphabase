# See https://pre-commit.com for more information
# See https://pre-commit.com/hooks.html for more hooks
repos:
- repo: https://github.com/pre-commit/pre-commit-hooks
  rev: v2.3.0
  hooks:
    - id: check-yaml
    - id: end-of-file-fixer
    - id: trailing-whitespace
- repo: https://github.com/astral-sh/ruff-pre-commit
  rev: v0.4.0
  hooks:
    - id: ruff-format
    # running ruff with rules in pyproject.toml (all files, limited rules)
    - id: ruff
      args:
<<<<<<< HEAD
        - "--fix"

- repo: https://github.com/astral-sh/ruff-pre-commit
  rev: v0.7.3 # newer version -> stricter
  hooks:
    - id: ruff
      # running ruff again with rules in ruff-lint-psm-readers.toml (specific files, all rules)
      args:
        - "--config"
        - "ruff-lint-psm-readers.toml"
        - "--fix"
exclude: .bumpversion.cfg
=======
        - "--fix"
>>>>>>> 774d1ab7
<|MERGE_RESOLUTION|>--- conflicted
+++ resolved
@@ -14,9 +14,7 @@
     # running ruff with rules in pyproject.toml (all files, limited rules)
     - id: ruff
       args:
-<<<<<<< HEAD
         - "--fix"
-
 - repo: https://github.com/astral-sh/ruff-pre-commit
   rev: v0.7.3 # newer version -> stricter
   hooks:
@@ -25,8 +23,4 @@
       args:
         - "--config"
         - "ruff-lint-psm-readers.toml"
-        - "--fix"
-exclude: .bumpversion.cfg
-=======
-        - "--fix"
->>>>>>> 774d1ab7
+        - "--fix"