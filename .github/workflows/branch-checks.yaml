# checks to run on branches for each pull request
name: branch-checks

on:
  pull_request:

jobs:
  pre-commit:
    name: Run all pre-commit hooks
    runs-on: ubuntu-latest
    steps:
    - uses: actions/checkout@v3
    - uses: actions/setup-python@v3
    - uses: pre-commit/action@v3.0.1
  # For feature branches, we don't test the full matrix (os x [stable, loose]) in order to save time & resources.
  run-tests-loose:
    name: Test loose pip installation on ubuntu-latest
    needs: pre-commit
    strategy:
      matrix:
        os: [ubuntu-latest]
    uses: ./.github/workflows/_run_tests.yml
    with:
      python-version: ${{ matrix.python-version }}
      os: ${{ matrix.os }}
<<<<<<< HEAD
      install-script: "loose_pip_install.sh"
  get-code-review-input:
    runs-on: ubuntu-latest
    #if: contains(github.event.pull_request.labels.*.name, 'code-review')
    steps:
      - uses: MannLabs/alphashared/actions/get-code-review-input@v1
        with:
          GITHUB_TOKEN: ${{ secrets.GITHUB_TOKEN }}
          PR_NUMBER: ${{ github.event.number }}
=======
      install-script: pip_install.sh tests
>>>>>>> 774d1ab7
<|MERGE_RESOLUTION|>--- conflicted
+++ resolved
@@ -23,8 +23,7 @@
     with:
       python-version: ${{ matrix.python-version }}
       os: ${{ matrix.os }}
-<<<<<<< HEAD
-      install-script: "loose_pip_install.sh"
+      install-script: pip_install.sh tests
   get-code-review-input:
     runs-on: ubuntu-latest
     #if: contains(github.event.pull_request.labels.*.name, 'code-review')
@@ -32,7 +31,4 @@
       - uses: MannLabs/alphashared/actions/get-code-review-input@v1
         with:
           GITHUB_TOKEN: ${{ secrets.GITHUB_TOKEN }}
-          PR_NUMBER: ${{ github.event.number }}
-=======
-      install-script: pip_install.sh tests
->>>>>>> 774d1ab7
+          PR_NUMBER: ${{ github.event.number }}