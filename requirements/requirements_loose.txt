--- conflicted
+++ resolved
@@ -13,9 +13,5 @@
 pyahocorasick
 pyteomics
 lxml
-<<<<<<< HEAD
-rdkit==2024.3.3 # test: tolerate_version
-=======
 rdkit
-pyarrow
->>>>>>> 1351f947
+pyarrow