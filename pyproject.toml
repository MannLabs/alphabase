[build-system]
requires = ["setuptools"]
build-backend = "setuptools.build_meta"

[project]
name = "alphabase"
requires-python = ">=3.8"
dynamic = ["version", "dependencies", "optional-dependencies"]

authors = [
    {name = "Mann Labs", email = "jalew188@gmail.com"}
]
description = "An infrastructure Python package of the AlphaX ecosystem"
readme = "README.md"
keywords = [
    "mass spectrometry",
    "proteomics",
    "bioinformatics",
    "AlphaPept",
    "AlphaPept ecosystem",
    "AlphaX ecosystem",
]
license = {file = "LICENSE.txt"}
classifiers = [
    "Development Status :: 4 - Beta",
    # "Development Status :: 5 - Production/Stable",
    # "Development Status :: 6 - Mature",
    # "Development Status :: 7 - Inactive"
    "Intended Audience :: Science/Research",
    "License :: OSI Approved :: Apache Software License",
    "Operating System :: OS Independent",
    "Programming Language :: Python :: 3",
    "Topic :: Scientific/Engineering :: Bio-Informatics",
]

[project.urls]

"Paper preprint" = "https://www.biochem.mpg.de/mann"
Repository = "https://github.com/MannLabs/alphabase"
Documentation = "https://alphabase.readthedocs.io/en/latest/"
#Changelog = "https://github.com/me/spam/blob/master/CHANGELOG.md"
Issues = "https://github.com/MannLabs/alphabase/issues"
"Mann Labs Homepage" = "https://www.biochem.mpg.de/mann"

[tool.setuptools.packages]
find = {}

[tool.setuptools.dynamic]
# https://stackoverflow.com/a/73600610
dependencies = {file = ["requirements/requirements_loose.txt"]}
<<<<<<< HEAD
optional-dependencies.stable = { file = ["requirements/requirements.txt" ] }
optional-dependencies.mzml = { file = ["requirements/requirements_mzml_loose.txt" ] }
optional-dependencies.mzml-stable = { file = ["requirements/requirements_mzml.txt" ] }
optional-dependencies.tests = { file = ["requirements/requirements_tests.txt" ] }
=======
optional-dependencies.stable = { file = ["requirements/requirements.txt"] }
optional-dependencies.tests = { file = [ "requirements/requirements_tests.txt"] }
>>>>>>> c99c1ec7
optional-dependencies.development = { file = [
    "requirements/requirements_development.txt",
    "requirements/requirements_tests.txt",
    "requirements/requirements_docs.txt"
] }
<<<<<<< HEAD

=======
>>>>>>> c99c1ec7
version = {attr = "alphabase.__version__"}


[tool.ruff.lint]
select =  [
    # pycodestyle
    "E",
    # Pyflakes
    "F",
    # pyupgrade
    "UP",
    # flake8-bugbear
    "B",
    # flake8-simplify
    "SIM",
    # isort
    "I",
]
ignore = [
    "E501",  # Line too long  (ruff wraps code, but not docstrings)
    "B028",  #  No explicit `stacklevel` keyword argument found (for warnings)
    "B006", # Do not use mutable data structures for argument defaults # TODO: fix this!
]<|MERGE_RESOLUTION|>--- conflicted
+++ resolved
@@ -48,24 +48,16 @@
 [tool.setuptools.dynamic]
 # https://stackoverflow.com/a/73600610
 dependencies = {file = ["requirements/requirements_loose.txt"]}
-<<<<<<< HEAD
 optional-dependencies.stable = { file = ["requirements/requirements.txt" ] }
 optional-dependencies.mzml = { file = ["requirements/requirements_mzml_loose.txt" ] }
 optional-dependencies.mzml-stable = { file = ["requirements/requirements_mzml.txt" ] }
 optional-dependencies.tests = { file = ["requirements/requirements_tests.txt" ] }
-=======
-optional-dependencies.stable = { file = ["requirements/requirements.txt"] }
-optional-dependencies.tests = { file = [ "requirements/requirements_tests.txt"] }
->>>>>>> c99c1ec7
 optional-dependencies.development = { file = [
     "requirements/requirements_development.txt",
     "requirements/requirements_tests.txt",
     "requirements/requirements_docs.txt"
 ] }
-<<<<<<< HEAD
 
-=======
->>>>>>> c99c1ec7
 version = {attr = "alphabase.__version__"}
 
 
