import copy
import os
import warnings

import numpy as np
import pandas as pd

import alphabase.peptide.mobility as mobility
from alphabase.constants._const import CONST_FILE_FOLDER
from alphabase.peptide.precursor import reset_precursor_df, update_precursor_mz
from alphabase.utils import get_delimiter
from alphabase.yaml_utils import load_yaml


def translate_other_modification(mod_str: str, mod_dict: dict) -> str:
    """
    Translate modifications of `mod_str` to the AlphaBase
    format mapped by mod_dict.

    Parameters
    ----------
        mod_str : str
            mod list in str format, seperated by ';',
            e.g. ModA;ModB
        mod_dict : dict
            translate mod dict from others to AlphaBase,
            e.g. for pFind, key=['Phospho[S]','Oxidation[M]'],
            value=['Phospho@S','Oxidation@M']
    Returns
    -------
    str
        new mods in AlphaBase format seperated by ';'. if any
        modification is not in `mod_dict`, return pd.NA.
    """

    if mod_str == "":
        return "", []
    ret_mods = []
    unknown_mods = []
    for mod in mod_str.split(";"):
        if mod in mod_dict:
            ret_mods.append(mod_dict[mod])
        else:
            unknown_mods.append(mod)

    if len(unknown_mods) > 0:
        return pd.NA, unknown_mods
    else:
        return ";".join(ret_mods), []


def keep_modifications(mod_str: str, mod_set: set) -> str:
    """
    Check if modifications of `mod_str` are in `mod_set`.

    Parameters
    ----------
    mod_str : str
        mod list in str format, seperated by ';',
        e.g. Oxidation@M;Phospho@S.
    mod_set : set
        mod set to check
    Returns
    -------
    str
        original `mod_str` if all modifications are in mod_set
        else pd.NA.
    """
    if not mod_str:
        return ""
    for mod in mod_str.split(";"):
        if mod not in mod_set:
            return pd.NA
    return mod_str


#: See `psm_reader.yaml <https://github.com/MannLabs/alphabase/blob/main/alphabase/constants/const_files/psm_reader.yaml>`_
psm_reader_yaml = load_yaml(os.path.join(CONST_FILE_FOLDER, "psm_reader.yaml"))


class PSMReaderBase:
    def __init__(
        self,
        *,
        column_mapping: dict = None,
        modification_mapping: dict = None,
        fdr=0.01,
        keep_decoy=False,
        rt_unit: str = "minute",
        **kwargs,
    ):
        """The Base class for all PSMReaders. The key of the sub-classes for different
        search engine format is to re-define `column_mapping` and `modification_mapping`.

        Parameters
        ----------
        column_mapping : dict, optional
            A dict that maps alphabase's columns to other search engine's.
            The key of the column_mapping is alphabase's column name, and
            the value could be the column name or a list of column names
            in other engine's result.
            If it is None, this dict will be init by
            `self._init_column_mapping`. The dict values could be
            either str or list, for exaplme:
            ```
            columns_mapping = {
            'sequence': 'NakedSequence', #str
            'charge': 'Charge', #str
            'proteins':['Proteins','UniprotIDs'], # list, this reader will automatically detect all of them.
            }
            ```
            Defaults to None.
        modification_mapping : dict, optional
            A dict that maps alphabase's modifications to other engine's.
            If it is None, this dict will be init by
            default modification mapping for each search engine
            (see :data:`psm_reader_yaml`).
            The dict values can be
            either str or list, for exaplme:
            ```
            modification_mapping = {
            'Oxidation@M': 'Oxidation (M)', # str
            'Phospho@S': ['S(Phospho (STY))','S(ph)','pS'], # list, this reader will automatically detect all of them.
            }
            ```
            Defaults to None.
        fdr : float, optional
            FDR level to keep PSMs.
            Defaults to 0.01.
        keep_decoy : bool, optional
            If keep decoy PSMs in self.psm_df.
            Defautls to False.

        Attributes
        ----------
        column_mapping : dict
            Dict structure same as column_mapping in Args.
        modification_mapping : dict
            Dict structure same as modification_mapping in Args.
            We must use self.set_modification_mapping(new_mapping) to update it.
        _psm_df : pd.DataFrame
            the PSM DataFrame after loading from search engines.
        psm_df : pd.DataFrame
            the getter of self._psm_df
        keep_fdr : float
            The only PSMs with FDR<=keep_fdr were returned in self._psm_df.
        keep_decoy : bool
            If keep decoy PSMs in self.psm_df.
        _min_max_rt_norm : bool
            if True, the 'rt_norm' values in self._psm_df
            will be normalized by rt_norm = (self.psm_df.rt-rt_min)/(rt_max-rt_min).
            It is useful to normalize iRT values as they contain negative values.
            Defaults to False.
        """

        self.set_modification_mapping(None)
        self.add_modification_mapping(modification_mapping)

        if column_mapping is not None:
            self.column_mapping = column_mapping
        else:
            self._init_column_mapping()

        self._psm_df = pd.DataFrame()
        self.keep_fdr = fdr
        self.keep_decoy = keep_decoy
        self._min_max_rt_norm = False
        self._engine_rt_unit = rt_unit
        self._min_irt_value = -100
        self._max_irt_value = 200

    @property
    def psm_df(self) -> pd.DataFrame:
        return self._psm_df

    def add_modification_mapping(self, modification_mapping: dict):
        """
        Append additional modification mappings for the search engine.

        Parameters
        ----------
        modification_mapping : dict
            The key of dict is a modification name in AlphaBase format;
            the value could be a str or a list, see below
            ```
            add_modification_mapping({
            'Dimethyl@K': ['K(Dimethyl)'], # list
            'Dimethyl@Any_N-term': '_(Dimethyl)', # str
            })
            ```
        """
        if (
            modification_mapping is None
            or len(modification_mapping) == 0
            or not isinstance(modification_mapping, dict)
        ):
            return

        for key, val in list(modification_mapping.items()):
            if key in self.modification_mapping:
                if isinstance(val, str):
                    self.modification_mapping[key].append(val)
                else:
                    self.modification_mapping[key].extend(val)
            else:
                if isinstance(val, str):
                    self.modification_mapping[key] = [val]
                else:
                    self.modification_mapping[key] = val

        self.set_modification_mapping(self.modification_mapping)

    def set_modification_mapping(self, modification_mapping: dict):
        if modification_mapping is None:
            self._init_modification_mapping()
        elif isinstance(modification_mapping, str):
            if modification_mapping in psm_reader_yaml:
                self.modification_mapping = copy.deepcopy(
                    psm_reader_yaml[modification_mapping]["modification_mapping"]
                )
            else:
                raise ValueError(
                    f"Unknown modification mapping: {modification_mapping}"
                )
        else:
            self.modification_mapping = copy.deepcopy(modification_mapping)
        self._mods_as_lists()
        self._reverse_mod_mapping()

    def _init_modification_mapping(self):
        self.modification_mapping = {}

    def _mods_as_lists(self):
        for mod, val in list(self.modification_mapping.items()):
            if isinstance(val, str):
                self.modification_mapping[mod] = [val]

    def _reverse_mod_mapping(self):
        self.rev_mod_mapping = {}
        for this_mod, other_mod in self.modification_mapping.items():
            if isinstance(other_mod, (list, tuple)):
                for _mod in other_mod:
<<<<<<< HEAD
                    if _mod in self.rev_mod_mapping:
                        if this_mod.endswith("Protein_N-term"):
                            continue
=======
                    if _mod in self.rev_mod_mapping and this_mod.endswith(
                        "Protein N-term"
                    ):
                        continue
>>>>>>> 46e4c3bb
                    self.rev_mod_mapping[_mod] = this_mod
            else:
                self.rev_mod_mapping[other_mod] = this_mod

    def _init_column_mapping(self):
        raise NotImplementedError(
            f'"{self.__class__}" must implement "_init_column_mapping()"'
        )

    def load(self, _file) -> pd.DataFrame:
        """Wrapper for import_file()"""
        if isinstance(_file, list):
            return self.import_files(_file)
        else:
            return self.import_file(_file)

    def import_files(self, file_list: list):
        df_list = []
        for _file in file_list:
            df_list.append(self.import_file(_file))
        self._psm_df = pd.concat(df_list, ignore_index=True)
        return self._psm_df

    def import_file(self, _file: str) -> pd.DataFrame:
        """
        This is the main entry function of PSM readers,
        it imports the file with following steps:
        ```
        origin_df = self._load_file(_file)
        self._translate_columns(origin_df)
        self._translate_decoy(origin_df)
        self._translate_score(origin_df)
        self._load_modifications(origin_df)
        self._translate_modifications()
        self._post_process(origin_df)
        ```

        Parameters
        ----------
        _file: str
            file path or file stream (io).
        """
        origin_df = self._load_file(_file)
        if len(origin_df) == 0:
            self._psm_df = pd.DataFrame()
        else:
            self._translate_columns(origin_df)
            self._transform_table(origin_df)
            self._translate_decoy(origin_df)
            self._translate_score(origin_df)
            self._load_modifications(origin_df)
            self._translate_modifications()
            self._post_process(origin_df)
        return self._psm_df

    def _translate_decoy(self, origin_df: pd.DataFrame = None):
        pass

    def _translate_score(self, origin_df: pd.DataFrame = None):
        # some scores are evalue/pvalue, it should be translated
        # to -log(evalue), as score is the larger the better
        pass

    def _get_table_delimiter(self, _filename):
        return get_delimiter(_filename)

    def normalize_rt(self):
        if "rt" in self.psm_df.columns:
            if self._engine_rt_unit == "second":
                # self.psm_df['rt_sec'] = self.psm_df.rt
                self.psm_df["rt"] = self.psm_df.rt / 60
                if "rt_start" in self.psm_df.columns:
                    self.psm_df["rt_start"] = self.psm_df.rt_start / 60
                    self.psm_df["rt_stop"] = self.psm_df.rt_stop / 60
            # elif self._engine_rt_unit == 'minute':
            # self.psm_df['rt_sec'] = self.psm_df.rt*60
            min_rt = self.psm_df.rt.min()
            max_rt = self.psm_df.rt.max()
            if min_rt < 0:  # iRT
                if min_rt < self._min_irt_value:
                    min_rt = self._min_irt_value
                if max_rt > self._max_irt_value:
                    max_rt = self._max_irt_value

            elif not self._min_max_rt_norm:
                min_rt = 0

            self.psm_df["rt_norm"] = (
                (self.psm_df.rt - min_rt) / (max_rt - min_rt)
            ).clip(0, 1)

    def norm_rt(self):
        self.normalize_rt()

    def normalize_rt_by_raw_name(self):
        if "rt" not in self.psm_df.columns:
            return
        if "rt_norm" not in self.psm_df.columns:
            self.norm_rt()
        if "raw_name" not in self.psm_df.columns:
            return
        for _, df_group in self.psm_df.groupby("raw_name"):
            self.psm_df.loc[df_group.index, "rt_norm"] = (
                df_group.rt_norm / df_group.rt_norm.max()
            )

    def _load_file(self, filename: str) -> pd.DataFrame:
        """
        Load original dataframe from PSM filename.
        Different search engines may store PSMs in different ways:
        tsv, csv, HDF, XML, ...

        Parameters
        ----------
        filename : str
            psm filename

        Raises
        ------
        NotImplementedError
            Subclasses must re-implement this method

        Returns:
        pd.DataFrame
            loaded dataframe
        """
        raise NotImplementedError(f'"{self.__class__}" must implement "_load_file()"')

    def _find_mapped_columns(self, origin_df: pd.DataFrame):
        mapped_columns = {}
        for col, map_col in self.column_mapping.items():
            if isinstance(map_col, str):
                if map_col in origin_df.columns:
                    mapped_columns[col] = map_col
            elif isinstance(map_col, (list, tuple)):
                for other_col in map_col:
                    if other_col in origin_df.columns:
                        mapped_columns[col] = other_col
                        break
        return mapped_columns

    def _translate_columns(self, origin_df: pd.DataFrame):
        """
        Translate the dataframe from other search engines
        to AlphaBase format

        Parameters
        ----------
        origin_df : pd.DataFrame
            df of other search engines

        Returns
        -------
        None
            Add information inplace into self._psm_df
        """
        mapped_columns = self._find_mapped_columns(origin_df)
        self._psm_df = pd.DataFrame()
        for col, map_col in mapped_columns.items():
            self._psm_df[col] = origin_df[map_col]

        if (
            "scan_num" in self._psm_df.columns
            and "spec_idx" not in self._psm_df.columns
        ):
            self._psm_df["spec_idx"] = self._psm_df.scan_num - 1

    def _transform_table(self, origin_df: pd.DataFrame):
        """
        Transform the dataframe format if needed.
        Usually only needed in combination with spectral libraries.

        Parameters
        ----------
        origin_df : pd.DataFrame
            df of other search engines

        Returns
        -------
        None
            Add information inplace into self._psm_df
        """
        pass

    def _load_modifications(self, origin_df: pd.DataFrame):
        """Read modification information from 'origin_df'.
        Some of search engines use modified_sequence, some of them
        use additional columns to store modifications and the sites.

        Parameters
        ----------
        origin_df : pd.DataFrame
            dataframe of original search engine.
        """
        raise NotImplementedError(
            f'"{self.__class__}" must implement "_load_modifications()"'
        )

    def _translate_modifications(self):
        """
        Translate modifications to AlphaBase format.

        Raises
        ------
        KeyError
            if `mod` in `mod_names` is
            not in `self.modification_mapping`
        """

        self._psm_df.mods, unknown_mods = zip(
            *self._psm_df.mods.apply(
                translate_other_modification, mod_dict=self.rev_mod_mapping
            )
        )

        # accumulate unknown mods
        unknwon_mod_set = set()
        for mod_list in unknown_mods:
            if len(mod_list) > 0:
                unknwon_mod_set.update(mod_list)

        if len(unknwon_mod_set) > 0:
            warnings.warn(
                f"Unknown modifications: {unknwon_mod_set}. Precursors with unknown modifications will be removed."
            )

    def _post_process(self, origin_df: pd.DataFrame):
        """
        Set 'nAA' columns, remove unknown modifications
        and perform other post processings,
        e.g. get 'rt_norm', remove decoys, filter FDR...

        Parameters
        ----------
        origin_df : pd.DataFrame
            the loaded original df
        """
        self._psm_df["nAA"] = self._psm_df.sequence.str.len()

        self.normalize_rt_by_raw_name()

        self._psm_df = self._psm_df[~self._psm_df["mods"].isna()]

        keep_rows = np.ones(len(self._psm_df), dtype=bool)
        if "fdr" in self._psm_df.columns:
            keep_rows &= self._psm_df.fdr <= self.keep_fdr
        if "decoy" in self._psm_df.columns and not self.keep_decoy:
            keep_rows &= self._psm_df.decoy == 0

        self._psm_df = self._psm_df[keep_rows]

        reset_precursor_df(self._psm_df)

        if "precursor_mz" not in self._psm_df:
            self._psm_df = update_precursor_mz(self._psm_df)

        if "ccs" in self._psm_df.columns and "mobility" not in self._psm_df.columns:
            self._psm_df["mobility"] = mobility.ccs_to_mobility_for_df(
                self._psm_df, "ccs"
            )
        elif "mobility" in self._psm_df.columns and "ccs" not in self._psm_df.columns:
            self._psm_df["ccs"] = mobility.mobility_to_ccs_for_df(
                self._psm_df, "mobility"
            )

    def filter_psm_by_modifications(
        self,
<<<<<<< HEAD
        include_mod_set=set(
            [
                "Oxidation@M",
                "Phospho@S",
                "Phospho@T",
                "Phospho@Y",
                "Acetyl@Protein_N-term",
            ]
        ),
=======
        include_mod_set=None,
>>>>>>> 46e4c3bb
    ):
        """
        Only keeps peptides with modifications in `include_mod_list`.
        """
        if include_mod_set is None:
            include_mod_set = set(
                [
                    "Oxidation@M",
                    "Phospho@S",
                    "Phospho@T",
                    "Phospho@Y",
                    "Acetyl@Protein N-term",
                ]
            )
        self._psm_df.mods = self._psm_df.mods.apply(
            keep_modifications, mod_set=include_mod_set
        )

        self._psm_df.dropna(subset=["mods"], inplace=True)
        self._psm_df.reset_index(drop=True, inplace=True)


class PSMReaderProvider:
    def __init__(self):
        self.reader_dict = {}

    def register_reader(self, reader_type, reader_class):
        self.reader_dict[reader_type.lower()] = reader_class

    def get_reader(
        self,
        reader_type: str,
        *,
        column_mapping: dict = None,
        modification_mapping: dict = None,
        fdr=0.01,
        keep_decoy=False,
        **kwargs,
    ) -> PSMReaderBase:
        return self.reader_dict[reader_type.lower()](
            column_mapping=column_mapping,
            modification_mapping=modification_mapping,
            fdr=fdr,
            keep_decoy=keep_decoy,
            **kwargs,
        )

    def get_reader_by_yaml(
        self,
        yaml_dict: dict,
    ) -> PSMReaderBase:
        return self.get_reader(**copy.deepcopy(yaml_dict))


psm_reader_provider = PSMReaderProvider()
"""
A factory :class:`PSMReaderProvider` object to register and get readers for different PSM types.
"""<|MERGE_RESOLUTION|>--- conflicted
+++ resolved
@@ -240,16 +240,11 @@
         for this_mod, other_mod in self.modification_mapping.items():
             if isinstance(other_mod, (list, tuple)):
                 for _mod in other_mod:
-<<<<<<< HEAD
-                    if _mod in self.rev_mod_mapping:
-                        if this_mod.endswith("Protein_N-term"):
-                            continue
-=======
                     if _mod in self.rev_mod_mapping and this_mod.endswith(
-                        "Protein N-term"
+                        "Protein_N-term"
                     ):
                         continue
->>>>>>> 46e4c3bb
+
                     self.rev_mod_mapping[_mod] = this_mod
             else:
                 self.rev_mod_mapping[other_mod] = this_mod
@@ -517,19 +512,7 @@
 
     def filter_psm_by_modifications(
         self,
-<<<<<<< HEAD
-        include_mod_set=set(
-            [
-                "Oxidation@M",
-                "Phospho@S",
-                "Phospho@T",
-                "Phospho@Y",
-                "Acetyl@Protein_N-term",
-            ]
-        ),
-=======
         include_mod_set=None,
->>>>>>> 46e4c3bb
     ):
         """
         Only keeps peptides with modifications in `include_mod_list`.
@@ -541,7 +524,7 @@
                     "Phospho@S",
                     "Phospho@T",
                     "Phospho@Y",
-                    "Acetyl@Protein N-term",
+                    "Acetyl@Protein_N-term",
                 ]
             )
         self._psm_df.mods = self._psm_df.mods.apply(
