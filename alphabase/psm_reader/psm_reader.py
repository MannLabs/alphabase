import os
import copy
import io
import pandas as pd
import numpy as np

import alphabase.peptide.mobility as mobility
from alphabase.peptide.precursor import (
    update_precursor_mz, reset_precursor_df
)
from alphabase.constants._const import CONST_FILE_FOLDER

from alphabase.utils import get_delimiter
from alphabase.yaml_utils import load_yaml

def translate_other_modification(
    mod_str: str, 
    mod_dict: dict
)->str:
    '''
    Translate modifications of `mod_str` to the AlphaBase 
    format mapped by mod_dict.
    
    Parameters
    ----------
        mod_str : str
            mod list in str format, seperated by ';', 
            e.g. ModA;ModB
        mod_dict : dict
            translate mod dict from others to AlphaBase, 
            e.g. for pFind, key=['Phospho[S]','Oxidation[M]'], 
            value=['Phospho@S','Oxidation@M']
    Returns
    -------
    str
        new mods in AlphaBase format seperated by ';'. if any
        modification is not in `mod_dict`, return pd.NA.
    '''
    if not mod_str: return ""
    ret_mods = []
    for mod in mod_str.split(';'):
        if mod in mod_dict:
            ret_mods.append(mod_dict[mod])
        else:
            return pd.NA
    return ";".join(ret_mods)

def keep_modifications(
    mod_str: str, 
    mod_set: set
)->str:
    '''
    Check if modifications of `mod_str` are in `mod_set`.

    Parameters
    ----------
    mod_str : str
        mod list in str format, seperated by ';', 
        e.g. Oxidation@M;Phospho@S.
    mod_set : set
        mod set to check
    Returns
    -------
    str
        original `mod_str` if all modifications are in mod_set 
        else pd.NA.
    '''
    if not mod_str: return ""
    for mod in mod_str.split(';'):
        if not mod in mod_set:
            return pd.NA
    return mod_str

#: See `psm_reader.yaml <https://github.com/MannLabs/alphabase/blob/main/alphabase/constants/const_files/psm_reader.yaml>`_
psm_reader_yaml = load_yaml(
    os.path.join(
        CONST_FILE_FOLDER,
        'psm_reader.yaml'
    )
)

class PSMReaderBase(object):
    def __init__(self,
        *,
        column_mapping:dict = None,
        modification_mapping:dict = None,
        fdr = 0.01,
        keep_decoy = False,
        rt_unit:str = 'minute',
        **kwargs,
    ):
        """The Base class for all PSMReaders. The key of the sub-classes for different 
        search engine format is to re-define `column_mapping` and `modification_mapping`.
        
        Parameters
        ----------
        column_mapping : dict, optional
            A dict that maps alphabase's columns to other search engine's.
            The key of the column_mapping is alphabase's column name, and 
            the value could be the column name or a list of column names
            in other engine's result.
            If it is None, this dict will be init by 
            `self._init_column_mapping`. The dict values could be 
            either str or list, for exaplme:
            ```
            columns_mapping = {
            'sequence': 'NakedSequence', #str
            'charge': 'Charge', #str
            'proteins':['Proteins','UniprotIDs'], # list, this reader will automatically detect all of them.
            }
            ```
            Defaults to None.
        modification_mapping : dict, optional
            A dict that maps alphabase's modifications to other engine's.
            If it is None, this dict will be init by 
            default modification mapping for each search engine 
            (see :data:`psm_reader_yaml`). 
            The dict values can be 
            either str or list, for exaplme:
            ```
            modification_mapping = {
            'Oxidation@M': 'Oxidation (M)', # str
            'Phospho@S': ['S(Phospho (STY))','S(ph)','pS'], # list, this reader will automatically detect all of them.
            }
            ```
            Defaults to None.
        fdr : float, optional
            FDR level to keep PSMs.
            Defaults to 0.01.
        keep_decoy : bool, optional
            If keep decoy PSMs in self.psm_df.
            Defautls to False.
        
        Attributes
        ----------
        column_mapping : dict
            Dict structure same as column_mapping in Args.
        modification_mapping : dict
            Dict structure same as modification_mapping in Args.
            We must use self.set_modification_mapping(new_mapping) to update it.
        _psm_df : pd.DataFrame
            the PSM DataFrame after loading from search engines.
        psm_df : pd.DataFrame
            the getter of self._psm_df
        keep_fdr : float
            The only PSMs with FDR<=keep_fdr were returned in self._psm_df. 
        keep_decoy : bool
            If keep decoy PSMs in self.psm_df.
        _min_max_rt_norm : bool
            if True, the 'rt_norm' values in self._psm_df 
            will be normalized by rt_norm = (self.psm_df.rt-rt_min)/(rt_max-rt_min).
            It is useful to normalize iRT values as they contain negative values.
            Defaults to False.
        """

        self.set_modification_mapping(None)
        self.add_modification_mapping(
            modification_mapping
        )
        
        if column_mapping is not None:
            self.column_mapping = column_mapping
        else:
            self._init_column_mapping()

        self._psm_df = pd.DataFrame()
        self.keep_fdr = fdr
        self.keep_decoy = keep_decoy
        self._min_max_rt_norm = False
        self._engine_rt_unit = rt_unit
        self._min_irt_value = -100

    @property
    def psm_df(self)->pd.DataFrame:
        return self._psm_df

    def import_files(self, file_list:list):
        df_list = []
        for _file in file_list:
            df_list.append(self.import_file(_file))
        self._psm_df = pd.concat(df_list, ignore_index=True)
        return self._psm_df

    def import_file(self, _file:str)->pd.DataFrame:
        """
        This is the main entry function of PSM readers, 
        it imports the file with following steps:
        ```
        origin_df = self._load_file(_file)
        self._translate_columns(origin_df)
        self._translate_decoy(origin_df)
        self._translate_score(origin_df)
        self._load_modifications(origin_df)
        self._translate_modifications()
        self._post_process(origin_df)
        ```
        
        Parameters
        ----------
        _file: str
            file path or file stream (io).
        """
        origin_df = self._load_file(_file)
        if len(origin_df) == 0:
            self._psm_df = pd.DataFrame()
        else:
            self._translate_columns(origin_df)
            self._translate_decoy(origin_df)
            self._translate_score(origin_df)
            self._load_modifications(origin_df)
            self._translate_modifications()
            self._post_process(origin_df)
        return self._psm_df

    def add_modification_mapping(self, modification_mapping:dict):
        """
        Append additional modification mappings for the search engine.

        Parameters
        ----------
        modification_mapping : dict
            The key of dict is a modification name in AlphaBase format; 
            the value could be a str or a list, see below
            ```
            add_modification_mapping({
            'Dimethyl@K': ['K(Dimethyl)'], # list
            'Dimethyl@Any N-term': '_(Dimethyl)', # str
            })
            ```
        """
        if (
            modification_mapping is None or
            len(modification_mapping) == 0 or
            not isinstance(modification_mapping,dict)
        ):
            return

        for key, val in list(modification_mapping.items()):
            if key in self.modification_mapping:
                if isinstance(val, str):
                    self.modification_mapping[key].append(val)
                else:
                    self.modification_mapping[key].extend(val)
            else:
                if isinstance(val, str):
                    self.modification_mapping[key] = [val]
                else:
                    self.modification_mapping[key] = val

        self.set_modification_mapping(self.modification_mapping)

    def set_modification_mapping(self, modification_mapping:dict):
        if modification_mapping is None:
            self._init_modification_mapping()
        elif isinstance(modification_mapping, str):
            if modification_mapping in psm_reader_yaml:
                self.modification_mapping = copy.deepcopy(
                    psm_reader_yaml[
                        modification_mapping
                    ]['modification_mapping']
                )
            else:
                raise ValueError(
                    f'Unknown modification mapping: {modification_mapping}'
                )
        else:
            self.modification_mapping = copy.deepcopy(
                modification_mapping
            )
        self._mods_as_lists()
        self._reverse_mod_mapping()

    def _init_modification_mapping(self):
        self.modification_mapping = {}
    
    def _mods_as_lists(self):
        for mod,val in list(self.modification_mapping.items()):
            if isinstance(val, str):
                self.modification_mapping[mod] = [val]
        
    def _reverse_mod_mapping(self):
        self.rev_mod_mapping = {}
        for (
            this_mod, other_mod
        ) in self.modification_mapping.items():
            if isinstance(other_mod, (list, tuple)):
                for _mod in other_mod:
                    if _mod in self.rev_mod_mapping:
                        if this_mod.endswith('Protein N-term'):
                            continue
                    self.rev_mod_mapping[_mod] = this_mod
            else:
                self.rev_mod_mapping[other_mod] = this_mod
                
    def _init_column_mapping(self):
        raise NotImplementedError(
            f'"{self.__class__}" must implement "_init_column_mapping()"'
        )
    
    def load(self, _file)->pd.DataFrame:
        """ Wrapper for import_file() """
        if isinstance(_file, list): 
            return self.import_files(_file)
        else: 
            return self.import_file(_file)

<<<<<<< HEAD
    def import_files(self, file_list:list):
        df_list = []
        for _file in file_list:
            df_list.append(self.import_file(_file))
        self._psm_df = pd.concat(df_list, ignore_index=True)
        return self._psm_df

    def import_file(self, _file:str)->pd.DataFrame:
        """
        This is the main entry function of PSM readers, 
        it imports the file with following steps:
        ```
        origin_df = self._load_file(_file)
        self._translate_columns(origin_df)
        self._translate_decoy(origin_df)
        self._translate_score(origin_df)
        self._load_modifications(origin_df)
        self._translate_modifications()
        self._post_process(origin_df)
        ```
        
        Parameters
        ----------
        _file: str
            file path or file stream (io).
        """
        origin_df = self._load_file(_file)
        if len(origin_df) == 0:
            self._psm_df = pd.DataFrame()
        else:
            self._translate_columns(origin_df)
            self._transform_table(origin_df)
            self._translate_decoy(origin_df)
            self._translate_score(origin_df)
            self._load_modifications(origin_df)
            self._translate_modifications()
            self._post_process(origin_df)
        return self._psm_df

=======
>>>>>>> 7eb44fb3
    def _translate_decoy(
        self, 
        origin_df:pd.DataFrame=None
    ):
        pass

    def _translate_score(
        self, 
        origin_df:pd.DataFrame=None
    ):
        # some scores are evalue/pvalue, it should be translated
        # to -log(evalue), as score is the larger the better
        pass

    def _get_table_delimiter(self, _filename):
        return get_delimiter(_filename)

    def normalize_rt(self):
        if 'rt' in self.psm_df.columns:
            if self._engine_rt_unit == 'second':
                # self.psm_df['rt_sec'] = self.psm_df.rt
                self.psm_df['rt'] = self.psm_df.rt/60
            # elif self._engine_rt_unit == 'minute':
                # self.psm_df['rt_sec'] = self.psm_df.rt*60
            min_rt = self.psm_df.rt.min()
            if not self._min_max_rt_norm or min_rt > 0:
                min_rt = 0
            elif min_rt < self._min_irt_value: # iRT
                self.psm_df.rt.values[
                    self.psm_df.rt.values<self._min_irt_value
                ] = self._min_irt_value
                min_rt = self._min_irt_value
            
            self.psm_df['rt_norm'] = (
                self.psm_df.rt - min_rt
            ) / (self.psm_df.rt.max()-min_rt)

    def norm_rt(self):
        self.normalize_rt()

    def normalize_rt_by_raw_name(self):
        if not 'rt' in self.psm_df.columns:
            return
        if not 'rt_norm' in self.psm_df.columns:
            self.norm_rt()
        if not 'raw_name' in self.psm_df.columns:
            return
        for raw_name, df_group in self.psm_df.groupby('raw_name'):
            self.psm_df.loc[
                df_group.index,'rt_norm'
            ] = df_group.rt_norm / df_group.rt_norm.max()

    def _load_file(self, filename:str)->pd.DataFrame:
        """
        Load original dataframe from PSM filename. 
        Different search engines may store PSMs in different ways:
        tsv, csv, HDF, XML, ...

        Parameters
        ----------
        filename : str
            psm filename

        Raises
        ------
        NotImplementedError
            Subclasses must re-implement this method

        Returns:
        pd.DataFrame
            loaded dataframe
        """
        raise NotImplementedError(
            f'"{self.__class__}" must implement "_load_file()"'
        )

    def _find_mapped_columns(self, origin_df:pd.DataFrame):
        mapped_columns = {}
        for col, map_col in self.column_mapping.items():
            if isinstance(map_col, str):
                if map_col in origin_df.columns:
                    mapped_columns[col] = map_col
            elif isinstance(map_col, (list,tuple)):
                for other_col in map_col:
                    if other_col in origin_df.columns:
                        mapped_columns[col] = other_col
                        break
        return mapped_columns

    def _translate_columns(self, origin_df:pd.DataFrame):
        """
        Translate the dataframe from other search engines 
        to AlphaBase format

        Parameters
        ----------
        origin_df : pd.DataFrame
            df of other search engines

        Returns
        -------
        None
            Add information inplace into self._psm_df
        """
        mapped_columns = self._find_mapped_columns(origin_df)
        self._psm_df = pd.DataFrame()
<<<<<<< HEAD
        for col, map_col in self.column_mapping.items():
            if isinstance(map_col, str):
                if map_col in origin_df.columns:
                    self._psm_df[col] = origin_df[map_col]
            else:       
                for other_col in map_col:
                    if other_col in origin_df.columns:
                        self._psm_df[col] = origin_df[other_col]
                        break
                    
=======
        for col, map_col in mapped_columns.items():
            self._psm_df[col] = origin_df[map_col]
                
>>>>>>> 7eb44fb3
        if (
            'scan_num' in self._psm_df.columns and 
            not 'spec_idx' in self._psm_df.columns
        ):
            self._psm_df['spec_idx'] = self._psm_df.scan_num - 1
    
    def _transform_table(self, origin_df:pd.DataFrame):
        """
        Transform the dataframe format if needed.
        Usually only needed in combination with spectral libraries.

        Parameters
        ----------
        origin_df : pd.DataFrame
            df of other search engines

        Returns
        -------
        None
            Add information inplace into self._psm_df
        """
        pass

    def _load_modifications(self, origin_df:pd.DataFrame):
        """Read modification information from 'origin_df'. 
        Some of search engines use modified_sequence, some of them
        use additional columns to store modifications and the sites.

        Parameters
        ----------
        origin_df : pd.DataFrame
            dataframe of original search engine.
        """
        raise NotImplementedError(
            f'"{self.__class__}" must implement "_load_modifications()"'
        )

    def _translate_modifications(self):
        '''
        Translate modifications to AlphaBase format.

        Raises
        ------
        KeyError
            if `mod` in `mod_names` is 
            not in `self.modification_mapping`
        '''
        self._psm_df.mods = self._psm_df.mods.apply(
            translate_other_modification, 
            mod_dict=self.rev_mod_mapping
        )

    def _post_process(self, 
        origin_df:pd.DataFrame
    ):
        """
        Set 'nAA' columns, remove unknown modifications 
        and perform other post processings, 
        e.g. get 'rt_norm', remove decoys, filter FDR...

        Parameters
        ----------
        origin_df : pd.DataFrame
            the loaded original df
        """
        self._psm_df['nAA'] = self._psm_df.sequence.str.len()

        self.normalize_rt_by_raw_name()

        self._psm_df = self._psm_df[
            ~self._psm_df['mods'].isna()
        ]

        keep_rows = np.ones(
            len(self._psm_df), dtype=bool
        )
        if 'fdr' in self._psm_df.columns:
            keep_rows &= (self._psm_df.fdr <= self.keep_fdr)
        if (
            'decoy' in self._psm_df.columns 
            and not self.keep_decoy
        ):
            keep_rows &= (self._psm_df.decoy == 0)

        self._psm_df = self._psm_df[keep_rows]
        
        reset_precursor_df(self._psm_df)
        
        if 'precursor_mz' not in self._psm_df:
            self._psm_df = update_precursor_mz(self._psm_df)

        if (
            'ccs' in self._psm_df.columns and 
            'mobility' not in self._psm_df.columns
        ):
            self._psm_df['mobility'] = (
                mobility.ccs_to_mobility_for_df(
                    self._psm_df,
                    'ccs'
                )
            )
        elif (
            'mobility' in self._psm_df.columns and
            'ccs' not in self._psm_df.columns
        ):
            self._psm_df['ccs'] = (
                mobility.mobility_to_ccs_for_df(
                    self._psm_df,
                    'mobility'
                )
            )

    def filter_psm_by_modifications(self, include_mod_set = set([
        'Oxidation@M','Phospho@S','Phospho@T',
        'Phospho@Y','Acetyl@Protein N-term'
    ])):
        '''
            Only keeps peptides with modifications in `include_mod_list`.
        '''
        self._psm_df.mods = self._psm_df.mods.apply(
            keep_modifications, mod_set=include_mod_set
        )
        
        self._psm_df.dropna(
            subset=['mods'], inplace=True
        )
        self._psm_df.reset_index(drop=True, inplace=True)


class PSMReaderProvider:
    def __init__(self):
        self.reader_dict = {}

    def register_reader(self, reader_type, reader_class):
        self.reader_dict[reader_type.lower()] = reader_class

    def get_reader(self, 
        reader_type:str,
        *,
        column_mapping:dict=None, 
        modification_mapping:dict=None,
        fdr=0.01, keep_decoy=False,
        **kwargs
    )->PSMReaderBase:
        return self.reader_dict[reader_type.lower()](
            column_mapping = column_mapping,
            modification_mapping=modification_mapping,
            fdr=fdr, keep_decoy=keep_decoy, **kwargs
        )

    def get_reader_by_yaml(self, 
        yaml_dict:dict,
    )->PSMReaderBase:
        return self.get_reader(
            **copy.deepcopy(yaml_dict)
        )

psm_reader_provider = PSMReaderProvider()
"""
A factory :class:`PSMReaderProvider` object to register and get readers for different PSM types.
"""<|MERGE_RESOLUTION|>--- conflicted
+++ resolved
@@ -174,44 +174,6 @@
     def psm_df(self)->pd.DataFrame:
         return self._psm_df
 
-    def import_files(self, file_list:list):
-        df_list = []
-        for _file in file_list:
-            df_list.append(self.import_file(_file))
-        self._psm_df = pd.concat(df_list, ignore_index=True)
-        return self._psm_df
-
-    def import_file(self, _file:str)->pd.DataFrame:
-        """
-        This is the main entry function of PSM readers, 
-        it imports the file with following steps:
-        ```
-        origin_df = self._load_file(_file)
-        self._translate_columns(origin_df)
-        self._translate_decoy(origin_df)
-        self._translate_score(origin_df)
-        self._load_modifications(origin_df)
-        self._translate_modifications()
-        self._post_process(origin_df)
-        ```
-        
-        Parameters
-        ----------
-        _file: str
-            file path or file stream (io).
-        """
-        origin_df = self._load_file(_file)
-        if len(origin_df) == 0:
-            self._psm_df = pd.DataFrame()
-        else:
-            self._translate_columns(origin_df)
-            self._translate_decoy(origin_df)
-            self._translate_score(origin_df)
-            self._load_modifications(origin_df)
-            self._translate_modifications()
-            self._post_process(origin_df)
-        return self._psm_df
-
     def add_modification_mapping(self, modification_mapping:dict):
         """
         Append additional modification mappings for the search engine.
@@ -304,7 +266,6 @@
         else: 
             return self.import_file(_file)
 
-<<<<<<< HEAD
     def import_files(self, file_list:list):
         df_list = []
         for _file in file_list:
@@ -344,8 +305,6 @@
             self._post_process(origin_df)
         return self._psm_df
 
-=======
->>>>>>> 7eb44fb3
     def _translate_decoy(
         self, 
         origin_df:pd.DataFrame=None
@@ -452,22 +411,9 @@
         """
         mapped_columns = self._find_mapped_columns(origin_df)
         self._psm_df = pd.DataFrame()
-<<<<<<< HEAD
-        for col, map_col in self.column_mapping.items():
-            if isinstance(map_col, str):
-                if map_col in origin_df.columns:
-                    self._psm_df[col] = origin_df[map_col]
-            else:       
-                for other_col in map_col:
-                    if other_col in origin_df.columns:
-                        self._psm_df[col] = origin_df[other_col]
-                        break
-                    
-=======
         for col, map_col in mapped_columns.items():
             self._psm_df[col] = origin_df[map_col]
-                
->>>>>>> 7eb44fb3
+               
         if (
             'scan_num' in self._psm_df.columns and 
             not 'spec_idx' in self._psm_df.columns
