"""Constants for accessing the columns of a PSM dataframe."""

from typing import Any, List, NoReturn


class ConstantsClass(type):
    """A metaclass for classes that should only contain string constants."""

    def __setattr__(cls, name: Any, value: Any) -> NoReturn:  # noqa: ANN401
        """Raise an error when trying to set an attribute."""
        raise TypeError("Constants class cannot be modified")

    def get_values(cls) -> List[str]:
        """Get all user-defined string values of the class."""
        return [
            value
            for key, value in cls.__dict__.items()
            if not key.startswith("__") and isinstance(value, str)
        ]


class PsmDfCols(metaclass=ConstantsClass):
    """Constants for accessing the columns of a PSM dataframe.

    Attributes
    ----------
    MOD_SITES, MODIFIED_SEQUENCE
        Peptide sequence annotated with modification locations and standardized modification labels.
    SEQUENCE
        Peptide amino-acid sequence without modification annotations (plain sequence of residues).
    DECOY
        Label indicating whether the matched sequence is a decoy (reverse/shuffled) entry used for FDR estimation.
    MODS
        List of modifications on the peptide in unimod standardization
    SCORE
        Primary identification score for the PSM produced by the search engine quantifying quality of the PSM in arbitrary units.
    TO_REMOVE
    AA_MASS_DIFFS
    AA_MASS_DIFF_SITES
    RT
        Retention time of the precursor (time when the precursor eluted during chromatography) in [UNIT].
    RT_START
        Start of search window in retention time of the precursor (time when the precursor eluted during chromatography) in [UNIT].
    RT_STOP
        End of search window in retention time of the precursor (time when the precursor eluted during chromatography) in [UNIT].
    RT_NORM
        Normalized retention time of the precursor (time when the precursor eluted during chromatography) in [UNIT].
    SPEC_IDX
        Spectrum index or internal spectrum identifier used by some file formats/engines to reference a spectrum; may be distinct from scan number.
    SCANNR
        MS/MS scan number (integer) indexing the spectrum within the raw file; use to locate the spectrum in vendor files or mzML.
    FDR
        False discovery rate (FDR) or q-value associated with the PSM.
    NAA
        Number of amino acids in sequence
    CCS
        Collision Cross Section (CCS) value for the ion in [UNIT].
    MOBILITY
        Ion mobility value associated with the precursor when available in [UNIT].
    PEPTIDE_FDR
        FDR or q-value estimated at the peptide-sequence level.
    PROTEIN_FDR
        FDR or q-value estimated at the protein or protein-group level.
    RAW_NAME
        Original filename or run identifier as reported by the acquisition system or search engine.
        Represents the raw data source that produced the spectrum.
    CHARGE
        Charge state of precursor.
    PROTEINS
        Protein names (human readable format) of the matching protein group.
    INTENSITY
        Intensity of the corresponding protein group.
    SCAN_NUM
        MS/MS scan number (integer) indexing the na within the raw file.
    PRECURSOR_MZ
        Measured precursor mass-to-charge ratio (m/z) for the MS/MS spectrum.
    DIANN_SPEC_INDEX
        Precursor.Lib.Index index of the precursor in the internal representation used by DIA-NN for the spectral library.
    UNIPROT_IDS
        Uniprot identifiers of the corresponding protein group.
    GENES
        Gene names (typically in HGNC nomenclature) of the corresponding protein group.
    QUERY_ID
    FDR1_SEARCH1
        Empirical FDR cutoff for first-pass Global precursor Q-Value.
    FDR2_SEARCH1
        Empirical FDR cutoff for first-pass Global protein group Q-Value.
    FDR1_SEARCH2
        Empirical FDR cutoff for second pass spectral library precursor Q-Value.
    FDR2_SEARCH2
<<<<<<< HEAD
    PRECURSOR_ID
        Unique identifier for each precursor, i.e. a physical ionized peptide species.
    PRECURSOR_INTENSITY
        Computed intensity value for a specific precursor, i.e. a physical ionized peptide species.
    GENE_INTENSITY
        Computed intensity value on a gene level.
    PEPTIDE_INTENSITY
        Computed intensity value on a peptide/sequence level.
=======
>>>>>>> 469f9f8c
        Empirical FDR cutoff for second pass library protein group Q-Value.
    PRECURSOR_ID
        Unique identifier for each precursor, i.e. a physical ionized peptide species.
    PRECURSOR_INTENSITY
        Computed intensity value for a specific precursor, i.e. a physical ionized peptide species.
    GENE_INTENSITY
        Computed intensity value on a gene level.
    PEPTIDE_INTENSITY
        Computed intensity value on a peptide/sequence level.

    """

    # TODO: these are used only in th psm_reader package and the spectral_library.reader module so far
    MOD_SITES = "mod_sites"
    MODIFIED_SEQUENCE = "modified_sequence"
    SEQUENCE = "sequence"
    DECOY = "decoy"
    MODS = "mods"
    SCORE = "score"
    TO_REMOVE = "to_remove"
    AA_MASS_DIFFS = "aa_mass_diffs"
    AA_MASS_DIFF_SITES = "aa_mass_diff_sites"
    RT = "rt"
    RT_START = "rt_start"
    RT_STOP = "rt_stop"
    RT_NORM = "rt_norm"
    SPEC_IDX = "spec_idx"
    SCANNR = "scannr"
    FDR = "fdr"
    NAA = "nAA"
    CCS = "ccs"
    MOBILITY = "mobility"
    PEPTIDE_FDR = "peptide_fdr"
    PROTEIN_FDR = "protein_fdr"

    RAW_NAME = "raw_name"
    CHARGE = "charge"
    PROTEINS = "proteins"
    INTENSITY = "intensity"

    SCAN_NUM = "scan_num"
    PRECURSOR_MZ = "precursor_mz"
    DIANN_SPEC_INDEX = "diann_spec_idx"

    # part of the output, but not directly referenced in code
    UNIPROT_IDS = "uniprot_ids"
    GENES = "genes"
    QUERY_ID = "query_id"

    # extra FDR columns for DIANN
    FDR1_SEARCH1 = "fdr1_search1"
    FDR2_SEARCH1 = "fdr2_search1"
    FDR1_SEARCH2 = "fdr1_search2"
    FDR2_SEARCH2 = "fdr2_search2"

    PRECURSOR_ID = "precursor_id"
    PRECURSOR_INTENSITY = "precursor_intensity"

    GENE_INTENSITY = "gene_intensity"

    PEPTIDE_INTENSITY = "peptide_intensity"


class LibPsmDfCols(metaclass=ConstantsClass):
    """Constants for accessing the columns of a Library PSM dataframe."""

    FRAG_START_IDX = "frag_start_idx"
    FRAG_STOP_IDX = "frag_stop_idx"

    # not referenced in reader classes
    FRAGMENT_INTENSITY = "fragment_intensity"
    FRAGMENT_MZ = "fragment_mz"
    FRAGMENT_TYPE = "fragment_type"
    FRAGMENT_CHARGE = "fragment_charge"
    FRAGMENT_SERIES = "fragment_series"
    FRAGMENT_LOSS_TYPE = "fragment_loss_type"<|MERGE_RESOLUTION|>--- conflicted
+++ resolved
@@ -88,7 +88,6 @@
     FDR1_SEARCH2
         Empirical FDR cutoff for second pass spectral library precursor Q-Value.
     FDR2_SEARCH2
-<<<<<<< HEAD
     PRECURSOR_ID
         Unique identifier for each precursor, i.e. a physical ionized peptide species.
     PRECURSOR_INTENSITY
@@ -97,17 +96,7 @@
         Computed intensity value on a gene level.
     PEPTIDE_INTENSITY
         Computed intensity value on a peptide/sequence level.
-=======
->>>>>>> 469f9f8c
         Empirical FDR cutoff for second pass library protein group Q-Value.
-    PRECURSOR_ID
-        Unique identifier for each precursor, i.e. a physical ionized peptide species.
-    PRECURSOR_INTENSITY
-        Computed intensity value for a specific precursor, i.e. a physical ionized peptide species.
-    GENE_INTENSITY
-        Computed intensity value on a gene level.
-    PEPTIDE_INTENSITY
-        Computed intensity value on a peptide/sequence level.
 
     """
 
