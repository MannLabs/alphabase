--- conflicted
+++ resolved
@@ -222,23 +222,7 @@
             TEMP_DIR_NAME, f"temp_mmap_{np.random.randint(2**63, dtype=np.int64)}.hdf"
         )
     else:
-<<<<<<< HEAD
-        # check that if overwrite is false the file does not already exist
-        if not overwrite and os.path.exists(path):
-            raise ValueError(
-                "The file already exists. Set overwrite to True to overwrite the file or choose a different name."
-            )
-        if not os.path.basename.endswith(".hdf"):
-            raise ValueError("The chosen file name needs to end with .hdf")
-        if os.path.isdir(os.path.commonpath(path)):
-            temp_file_name = path
-        else:
-            raise ValueError(
-                "The directory in which the file should be created does not exist."
-            )
-=======
         temp_file_name = _get_file_location(file_path, overwrite=False)
->>>>>>> 41fc997d
 
     with h5py.File(temp_file_name, "w") as hdf_file:
         array = hdf_file.create_dataset("array", shape=shape, dtype=dtype)
