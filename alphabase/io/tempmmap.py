--- conflicted
+++ resolved
@@ -150,17 +150,14 @@
     type
         A writable temporary mmapped array.
     """
-<<<<<<< HEAD
-
     global TEMP_DIR_NAME
+    
+    _log_cleanup_info_once()
 
     # redefine the temporary directory if a new location is given otherwise read from global variable
     # this allows you to ensure that the correct temp directory location is used when working with multiple threads
     if tmp_dir_abs_path is not None:
         _change_temp_dir_location(tmp_dir_abs_path)
-=======
-    _log_cleanup_info_once()
->>>>>>> 7556975b
 
     temp_file_name = os.path.join(
         TEMP_DIR_NAME, f"temp_mmap_{np.random.randint(2**63)}.hdf"
@@ -209,16 +206,14 @@
     str
         path to the newly created file.
     """
-<<<<<<< HEAD
     global TEMP_DIR_NAME
 
+    _log_cleanup_info_once()
+    
     # redefine the temporary directory if a new location is given otherwise read from global variable
     # this allows you to ensure that the correct temp directory location is used when working with multiple threads
     if tmp_dir_abs_path is not None:
         _change_temp_dir_location(tmp_dir_abs_path)
-=======
-    _log_cleanup_info_once()
->>>>>>> 7556975b
 
     # if path does not exist generate a random file name in the TEMP directory
     if file_path is None:
