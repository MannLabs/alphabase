import typing
import os
import numpy as np
import pandas as pd

from alphabase.peptide.mobility import mobility_to_ccs_for_df
from alphabase.io.psm_reader.dia_search_reader import SpectronautReader
from alphabase.io.psm_reader.maxquant_reader import MaxQuantReader
from alphabase.spectral_library.base import SpecLibBase
from alphabase.psm_reader.psm_reader import psm_reader_yaml
from alphabase.psm_reader import psm_reader_provider

from alphabase.constants._const import CONST_FILE_FOLDER
from alphabase.yaml_utils import load_yaml

class LibraryReaderBase(MaxQuantReader, SpecLibBase):
    def __init__(self,
        charged_frag_types:typing.List[str] = [
            'b_z1','b_z2','y_z1', 'y_z2', 
            'b_modloss_z1','b_modloss_z2',
            'y_modloss_z1', 'y_modloss_z2'
        ],
        column_mapping:dict = None,
        modification_mapping:dict = None,
        fdr = 0.01,
        fixed_C57 = False,
        mod_seq_columns=psm_reader_yaml[
            'library_reader_base'
        ]['mod_seq_columns'],
        rt_unit='irt',
        precursor_mz_min:float = 400,
        precursor_mz_max:float = 2000,
        decoy:str = None,
        **kwargs
    ):
        """

        Base class for reading spectral libraries from long format csv files.

        Parameters
        ----------

        charged_frag_types: list of str
            List of fragment types to be used in the spectral library.
            The default is ['b_z1','b_z2','y_z1', 'y_z2', 'b_modloss_z1','b_modloss_z2','y_modloss_z1', 'y_modloss_z2']

        column_mapping: dict
            Dictionary mapping the column names in the csv file to the column names in the spectral library.
            The default is None, which uses the `library_reader_base` column mapping in `psm_reader.yaml` 

        modification_mapping: dict
            Dictionary mapping the modification names in the csv file to the modification names in the spectral library.

        fdr: float
            False discovery rate threshold for filtering the spectral library.
            default is 0.01

        fixed_C57: bool
    
        mod_seq_columns: list of str
            List of column names in the csv file containing the modified sequence.
            By default the mapping is taken from `psm_reader.yaml`

        csv_sep: str
            Separator for the csv file.
            The default is '\t'

        rt_unit: str
            Unit of the retention time column in the csv file.
            The default is 'irt'

        precursor_mz_min: float
            Minimum precursor m/z value for filtering the spectral library.

        precursor_mz_max: float
            Maximum precursor m/z value for filtering the spectral library.

        decoy: str
            Decoy type for the spectral library.
            Can be either `pseudo_reverse` or `diann`

        """
        SpecLibBase.__init__(self,
            charged_frag_types = charged_frag_types,
            precursor_mz_min=precursor_mz_min,
            precursor_mz_max=precursor_mz_max,
            decoy=decoy
        )

        MaxQuantReader.__init__(self, 
            column_mapping = column_mapping,
            modification_mapping = modification_mapping,
            fdr = fdr,
            keep_decoy = False,
            fixed_C57 = fixed_C57,
            mod_seq_columns=mod_seq_columns,
            rt_unit=rt_unit,
        )

    def _init_column_mapping(self):
        """
        Initialize the column mapping from the `psm_reader.yaml` file.
        """
        self.column_mapping = psm_reader_yaml[
            'library_reader_base'
        ]['column_mapping']

    def _find_key_columns(self, lib_df:pd.DataFrame):
<<<<<<< HEAD
        """
        Find and create the key columns for the spectral library.

        Parameters
        ----------

        lib_df: pd.DataFrame
            Dataframe containing the spectral library.
        
        """

        if 'fragment_loss_type' not in lib_df.columns:
            lib_df['fragment_loss_type'] = ''

        lib_df['fragment_loss_type'].fillna('', inplace=True)
        lib_df['fragment_loss_type'].replace('noloss','',inplace=True)
=======
        def find_col(target_columns, df_columns):
            for col in target_columns:
                if col in df_columns:
                    return col
            return None

        self.mod_seq_col = find_col(self._mod_seq_columns, lib_df.columns)
        
        self.mapped_peptide_columns = self._find_mapped_columns(lib_df)

        self.frag_type_col = find_col(self._frag_type_columns, lib_df.columns)
        self.frag_num_col = find_col(self._frag_number_columns, lib_df.columns)
        self.frag_charge_col = find_col(self._frag_charge_columns, lib_df.columns)
        self.frag_loss_type_col = find_col(self._frag_loss_type_columns, lib_df.columns)
        self.frag_inten_col = find_col(self._frag_inten_columns, lib_df.columns)
>>>>>>> 7eb44fb3

        if 'mods' not in lib_df.columns:
            lib_df['mods'] = ''

        if 'mod_sites' not in lib_df.columns:
            lib_df['mod_sites'] = ''

    def _get_fragment_intensity(self, lib_df:pd.DataFrame):
        """

        Create the self._fragment_intensity dataframe from a given spectral library.
        In the process, the input dataframe is converted from long format to a precursor dataframe and returned.

        Parameters
        ----------
        lib_df: pd.DataFrame
            Dataframe containing the spectral library.

        Returns
        -------
        precursor_df: pd.DataFrame
            Dataframe containing the fragment intensity.
        
        """
        frag_col_dict = dict(zip(
            self.charged_frag_types, 
            range(len(self.charged_frag_types))
        ))

        self._find_key_columns(lib_df)
<<<<<<< HEAD
        # drop all columns which are all NaN as they prohibit grouping
        lib_df = lib_df.dropna(axis=1, how='all')

        precursor_df_list = []

        frag_intens_list = []
        nAA_list = []

        fragment_columns = [
            'fragment_mz','fragment_type','fragment_charge','fragment_series','fragment_loss_type','fragment_intensity'
        ]

        # by default, all non-fragment columns are used to group the library
        non_fragment_columns = list(set(lib_df.columns) - set(fragment_columns))
=======
        lib_df[self.frag_loss_type_col].fillna('', inplace=True)
        lib_df[self.frag_loss_type_col].replace('noloss','',inplace=True)

        group_cols = [
            self.mod_seq_col, 
            self.mapped_peptide_columns['sequence'], 
            self.mapped_peptide_columns['charge'],
        ]

        if 'raw_name' in self.mapped_peptide_columns:
            group_cols.append(self.mapped_peptide_columns['raw_name'])

        col_list_dict = dict([(col, []) for col in self.mapped_peptide_columns.values()])
        col_list_dict[self.mod_seq_col] = []

        frag_intens_list = []
        nAA_list = []
>>>>>>> 7eb44fb3
        
        for keys, df_group in lib_df.groupby(
            non_fragment_columns
        ):
<<<<<<< HEAD
            precursor_columns = dict(zip(non_fragment_columns, keys))

            nAA = len(precursor_columns['sequence'])
=======

            nAA = len(keys[1])
>>>>>>> 7eb44fb3
            intens = np.zeros(
                (nAA-1, len(self.charged_frag_types)),dtype=np.float32
            )
            for frag_type, frag_num, loss_type, frag_charge, inten in df_group[
                [
                    'fragment_type','fragment_series','fragment_loss_type',
                    'fragment_charge','fragment_intensity'
                ]
            ].values:
                if frag_type in 'abc':
                    frag_num -= 1
                elif frag_type in 'xyz':
                    frag_num = nAA-frag_num-1
                else:
                    continue
                
                if loss_type == '':
                    frag_type = f'{frag_type}_z{frag_charge}'
                elif loss_type == 'H3PO4':
                    frag_type = f'{frag_type}_modloss_z{frag_charge}'
                elif loss_type == 'H2O':
                    frag_type = f'{frag_type}_H2O_z{frag_charge}'
                elif loss_type == 'NH3':
                    frag_type = f'{frag_type}_NH3_z{frag_charge}'
                elif loss_type == 'unknown': # DiaNN+fragger
                    frag_type = f'{frag_type}_z{frag_charge}'
                else:
                    continue
                
                if frag_type not in frag_col_dict:
                    continue
                frag_col_idx = frag_col_dict[frag_type]
                intens[frag_num, frag_col_idx] = inten
            max_inten = np.max(intens)
            if max_inten <= 0: continue
            intens /= max_inten

<<<<<<< HEAD
            precursor_df_list.append(precursor_columns) 
            frag_intens_list.append(intens)
            nAA_list.append(nAA)

        df = pd.DataFrame(precursor_df_list)
=======
            nAA_list.append(nAA)
            for col, col_list in col_list_dict.items():
                col_list.append(df_group[col].values[0])
            frag_intens_list.append(intens)
        
        df = pd.DataFrame(col_list_dict)
>>>>>>> 7eb44fb3

        self._fragment_intensity_df = pd.DataFrame(
            np.concatenate(frag_intens_list),
            columns = self.charged_frag_types
        )

        indices = np.zeros(len(nAA_list)+1, dtype=np.int64)
        indices[1:] = np.array(nAA_list)-1
        indices = np.cumsum(indices)

        df['frag_start_idx'] = indices[:-1]
        df['frag_stop_idx'] = indices[1:]

        return df

<<<<<<< HEAD
    def _load_file(
            self, 
            filename:str
        ):
        """
        Load the spectral library from a csv file.
        Reimplementation of `PSMReaderBase._translate_columns`.
        """

=======
    def _load_file(self, filename):
        self.csv_sep = self._get_table_delimiter(filename)
>>>>>>> 7eb44fb3
        df = pd.read_csv(filename, sep=self.csv_sep)
        self._find_mod_seq_column(df)
        
        return df
        
    def _post_process(
        self, 
        lib_df:pd.DataFrame,
    ):  
        """
        Process the spectral library and create the `fragment_intensity`, `fragment_mz`dataframe.
        Reimplementation of `PSMReaderBase._post_process`.
        """
        
        if 'nAA' not in self._psm_df.columns:
            self._psm_df['nAA'] = self._psm_df.sequence.str.len()
        
        self._psm_df = self._get_fragment_intensity(self._psm_df)
        
        self.normalize_rt_by_raw_name()
        
        if 'mobility' in self._psm_df.columns:
            self._psm_df['ccs'] = (
                mobility_to_ccs_for_df(
                    self._psm_df,
                    'mobility'
                )
            )
        
        self._psm_df = self._psm_df[
            ~self._psm_df.mods.isna()
        ].reset_index(drop=True)

        self._psm_df.drop('modified_sequence', axis=1, inplace=True)
        self._precursor_df = self._psm_df

        self.calc_fragment_mz_df()


class LibraryReaderFromRawData(SpecLibBase):
    def __init__(self, 
        charged_frag_types:typing.List[str] = [
            'b_z1','b_z2','y_z1', 'y_z2', 
            'b_modloss_z1','b_modloss_z2',
            'y_modloss_z1', 'y_modloss_z2'
        ],
        precursor_mz_min:float = 400,
        precursor_mz_max:float = 2000,
        decoy:str = None,
        **kwargs
    ):
        super().__init__(
            charged_frag_types=charged_frag_types,
            precursor_mz_min=precursor_mz_min,
            precursor_mz_max=precursor_mz_max,
            decoy=decoy,
        )
    
    def import_psms(self, psm_files:list, psm_type:str):
        psm_reader = psm_reader_provider.get_reader(psm_type)
        if isinstance(psm_files, str):
            self._precursor_df = psm_reader.import_file(psm_files)
            self._psm_df = self._precursor_df
        else:
            psm_df_list = []
            for psm_file in psm_files:
                psm_df_list.append(psm_reader.import_file(psm_file))
            self._precursor_df = pd.concat(psm_df_list, ignore_index=True)
            self._psm_df = self._precursor_df

    def extract_fragments(self, raw_files:list):
        """ Include two steps:
            1. self.calc_fragment_mz_df() to generate self.fragment_mz_df
            2. Extract self.fragment_intensity_df from RAW files using AlphaRAW

        Parameters
        ----------
        raw_files : list
            RAW file paths
        """
        self.calc_fragment_mz_df()
        # TODO Use AlphaRAW to extract fragment intensities<|MERGE_RESOLUTION|>--- conflicted
+++ resolved
@@ -106,7 +106,7 @@
         ]['column_mapping']
 
     def _find_key_columns(self, lib_df:pd.DataFrame):
-<<<<<<< HEAD
+
         """
         Find and create the key columns for the spectral library.
 
@@ -123,23 +123,7 @@
 
         lib_df['fragment_loss_type'].fillna('', inplace=True)
         lib_df['fragment_loss_type'].replace('noloss','',inplace=True)
-=======
-        def find_col(target_columns, df_columns):
-            for col in target_columns:
-                if col in df_columns:
-                    return col
-            return None
-
-        self.mod_seq_col = find_col(self._mod_seq_columns, lib_df.columns)
-        
-        self.mapped_peptide_columns = self._find_mapped_columns(lib_df)
-
-        self.frag_type_col = find_col(self._frag_type_columns, lib_df.columns)
-        self.frag_num_col = find_col(self._frag_number_columns, lib_df.columns)
-        self.frag_charge_col = find_col(self._frag_charge_columns, lib_df.columns)
-        self.frag_loss_type_col = find_col(self._frag_loss_type_columns, lib_df.columns)
-        self.frag_inten_col = find_col(self._frag_inten_columns, lib_df.columns)
->>>>>>> 7eb44fb3
+
 
         if 'mods' not in lib_df.columns:
             lib_df['mods'] = ''
@@ -170,7 +154,7 @@
         ))
 
         self._find_key_columns(lib_df)
-<<<<<<< HEAD
+
         # drop all columns which are all NaN as they prohibit grouping
         lib_df = lib_df.dropna(axis=1, how='all')
 
@@ -185,37 +169,15 @@
 
         # by default, all non-fragment columns are used to group the library
         non_fragment_columns = list(set(lib_df.columns) - set(fragment_columns))
-=======
-        lib_df[self.frag_loss_type_col].fillna('', inplace=True)
-        lib_df[self.frag_loss_type_col].replace('noloss','',inplace=True)
-
-        group_cols = [
-            self.mod_seq_col, 
-            self.mapped_peptide_columns['sequence'], 
-            self.mapped_peptide_columns['charge'],
-        ]
-
-        if 'raw_name' in self.mapped_peptide_columns:
-            group_cols.append(self.mapped_peptide_columns['raw_name'])
-
-        col_list_dict = dict([(col, []) for col in self.mapped_peptide_columns.values()])
-        col_list_dict[self.mod_seq_col] = []
-
-        frag_intens_list = []
-        nAA_list = []
->>>>>>> 7eb44fb3
+
         
         for keys, df_group in lib_df.groupby(
             non_fragment_columns
         ):
-<<<<<<< HEAD
             precursor_columns = dict(zip(non_fragment_columns, keys))
 
             nAA = len(precursor_columns['sequence'])
-=======
-
-            nAA = len(keys[1])
->>>>>>> 7eb44fb3
+
             intens = np.zeros(
                 (nAA-1, len(self.charged_frag_types)),dtype=np.float32
             )
@@ -253,20 +215,12 @@
             if max_inten <= 0: continue
             intens /= max_inten
 
-<<<<<<< HEAD
             precursor_df_list.append(precursor_columns) 
             frag_intens_list.append(intens)
             nAA_list.append(nAA)
 
         df = pd.DataFrame(precursor_df_list)
-=======
-            nAA_list.append(nAA)
-            for col, col_list in col_list_dict.items():
-                col_list.append(df_group[col].values[0])
-            frag_intens_list.append(intens)
-        
-        df = pd.DataFrame(col_list_dict)
->>>>>>> 7eb44fb3
+
 
         self._fragment_intensity_df = pd.DataFrame(
             np.concatenate(frag_intens_list),
@@ -282,7 +236,6 @@
 
         return df
 
-<<<<<<< HEAD
     def _load_file(
             self, 
             filename:str
@@ -292,10 +245,8 @@
         Reimplementation of `PSMReaderBase._translate_columns`.
         """
 
-=======
-    def _load_file(self, filename):
         self.csv_sep = self._get_table_delimiter(filename)
->>>>>>> 7eb44fb3
+
         df = pd.read_csv(filename, sep=self.csv_sep)
         self._find_mod_seq_column(df)
         
