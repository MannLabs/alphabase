--- conflicted
+++ resolved
@@ -666,15 +666,12 @@
             However, for performance reason, users can save the susbset of non key numeric columns
             in mod_seq_df. For fast loading, set load_mod_seq to False to skip loading mod_seq_df.
             Defaults to True.
-<<<<<<< HEAD
-=======
 
         support_legacy_mods_format : bool, optional
             If True, whitespaces in modifications will be replaced by underscores to match the internal data format.
             Defaults to True.
             DeprecationWarning: future versions will have a different default and eventually this flag will be dropped.
 
->>>>>>> bb624c06
         """
         _hdf = HDF_File(hdf_file)
         self._precursor_df: pd.DataFrame = _hdf.library.precursor_df.values
