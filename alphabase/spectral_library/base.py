from warnings import warn

import pandas as pd
import numpy as np
import typing
import logging
import copy
import warnings
import re

from alphabase.peptide.fragment import (
    create_fragment_mz_dataframe,
    calc_fragment_count,
    filter_fragment_number,
    join_left,
    remove_unused_fragments,
)
from alphabase.peptide.precursor import (
    update_precursor_mz,
    refine_precursor_df,
    calc_precursor_isotope_intensity_mp,
    calc_precursor_isotope_intensity,
    calc_precursor_isotope_info_mp,
    calc_precursor_isotope_info,
    hash_precursor_df,
)
from alphabase.io.hdf import HDF_File


class SpecLibBase(object):
    """
    Base spectral library in alphabase and alphapeptdeep.

    Attributes
    ----------
    charged_frag_types : list
        same as `charged_frag_types` in Parameters in :meth:`__init__`.

    min_precursor_mz : float
        same as `precursor_mz_min` in Parameters in :meth:`__init__`.

    max_precursor_mz : float
        same as `precursor_mz_max` in Parameters in :meth:`__init__`.

    decoy : str
        same as `decoy` in Parameters in :meth:`__init__`.
    """

    key_numeric_columns: list = [
        "ccs_pred",
        "charge",
        "decoy",
        "frag_stop_idx",
        "frag_start_idx",
        "isotope_m1_intensity",
        "isotope_m1_mz",
        "isotope_apex_mz",
        "isotope_apex_intensity",
        "isotope_apex_offset",
        "isotope_right_most_mz",
        "isotope_right_most_intensity",
        "isotope_right_most_offset",
        "miss_cleavage",
        "mobility_pred",
        "mobility",
        "nAA",
        "precursor_mz",
        "rt_pred",
        "rt_norm_pred",
        "rt",
        "labeling_channel",
    ]
    """
    list of str: Key numeric columns to be saved
    into library/precursor_df in the hdf file for fast loading,
    others will be saved into library/mod_seq_df instead.
    """

    def __init__(
        self,
        # ['b_z1','b_z2','y_z1','y_modloss_z1', ...];
        # 'b_z1': 'b' is the fragment type and
        # 'z1' is the charge state z=1.
        charged_frag_types: typing.List[str] = ["b_z1", "b_z2", "y_z1", "y_z2"],
        precursor_mz_min=400,
        precursor_mz_max=6000,
        decoy: str = None,
    ):
        """
        Parameters
        ----------
        charged_frag_types : typing.List[str], optional
            fragment types with charge.
            Defaults to [ 'b_z1','b_z2','y_z1', 'y_z2' ].

        precursor_mz_min : int, optional
            Use this to clip precursor df.
            Defaults to 400.

        precursor_mz_max : int, optional
            Use this to clip precursor df.
            Defaults to 6000.

        decoy : str, optional
            Decoy methods, could be "pseudo_reverse" or "diann".
            Defaults to None.
        """
        self.charged_frag_types = charged_frag_types
        self._precursor_df = pd.DataFrame()
        self._fragment_intensity_df = pd.DataFrame()
        self._fragment_mz_df = pd.DataFrame()
        self.min_precursor_mz = precursor_mz_min
        self.max_precursor_mz = precursor_mz_max

        self.decoy = decoy

    @property
    def precursor_df(self) -> pd.DataFrame:
        """
        Precursor dataframe with columns
        'sequence', 'mods', 'mod_sites', 'charge', etc,
        identical to :attr:`peptide_df`.
        """
        return self._precursor_df

    @precursor_df.setter
    def precursor_df(self, df: pd.DataFrame):
        self._precursor_df = df
        refine_precursor_df(
            self._precursor_df,
            drop_frag_idx=False,
            ensure_data_validity=True,
        )

    @property
    def peptide_df(self) -> pd.DataFrame:
        """
        Peptide dataframe with columns
        'sequence', 'mods', 'mod_sites', 'charge', etc,
        identical to :attr:`precursor_df`.
        """
        return self._precursor_df

    @peptide_df.setter
    def peptide_df(self, df: pd.DataFrame):
        self.precursor_df = df

    @property
    def fragment_mz_df(self) -> pd.DataFrame:
        """
        The fragment mz dataframe with
        fragment types as columns (['b_z1', 'y_z2', ...])
        """
        return self._fragment_mz_df

    @property
    def fragment_intensity_df(self) -> pd.DataFrame:
        """
        The fragment intensity dataframe with
        fragment types as columns (['b_z1', 'y_z2', ...])
        """
        return self._fragment_intensity_df

    def available_dense_fragment_dfs(self) -> list:
        """
        Return the available dense fragment dataframes
        By dynamically checking the attributes of the object.
        a fragment dataframe is matched with the pattern '_fragment_[attribute_name]_df'

        Returns
        -------
        list
            List of available fragment dataframes
        """
        return [attr for attr in dir(self) if re.match(r"_fragment_.*_df", attr)]

    def copy(self):
        """
        Return a copy of the spectral library object.

        Returns
        -------
        SpecLibBase
            A copy of the spectral library object.
        """
        new_instance = self.__class__()
        new_instance.__dict__ = copy.deepcopy(self.__dict__)

        return new_instance

    def append(
        self,
        other: "SpecLibBase",
        dfs_to_append: typing.List[str] = [
            "_precursor_df",
            "_fragment_intensity_df",
            "_fragment_mz_df",
            "_fragment_intensity_predicted_df",
        ],
        remove_unused_dfs: bool = True,
    ):
        """

        Append another SpecLibBase object to the current one in place.
        All matching dataframes in the second object will be appended to the current one. Dataframes missing in the current object will be ignored.
        All matching columns in the second object will be appended to the current one. Columns missing in the current object will be ignored.
        Dataframes and columns missing in the second object will raise an error.

        Parameters
        ----------
        other : SpecLibBase
            Second SpecLibBase object to be appended.

        dfs_to_append : list, optional
            List of dataframes to be appended.
            Defaults to ['_precursor_df','_fragment_intensity_df', '_fragment_mz_df','_fragment_intensity_predicted_df'].

        remove_unused_dfs : bool, optional
            Remove dataframes from the current library that are not used in the append, this is crucial when using the remove unused fragments function
            after appending a library, inorder to have all fragment dataframes of the same size. When set to false the unused dataframes will be kept.

        Returns
        -------
        None

        """
        if remove_unused_dfs:
            current_frag_dfs = self.available_dense_fragment_dfs()
            for attr in current_frag_dfs:
                if attr not in dfs_to_append:
                    delattr(self, attr)

        def check_matching_columns(df1, df2):
            # check if the columns are compatible
            # the first dataframe should have all the columns of the second dataframe, otherwise raise error
            # the second dataframe may have more columns, but they will be dropped with a warning
            missing_columns = set(df1.columns) - set(df2.columns)
            if len(missing_columns) > 0:
                raise ValueError(
                    f"The columns are not compatible. {missing_columns} are missing in the dataframe which should be appended."
                )

            missing_columns = set(df2.columns) - set(df1.columns)
            if len(missing_columns) > 0:
                warnings.warn(
                    f"Unmatched columns in second dataframe will be dropped: {missing_columns}."
                )

            return df1.columns.values

        # get subset of dataframes and columns to append
        # will fail if the speclibs are not compatible
        matching_columns = []
        for attr in dfs_to_append:
            if hasattr(self, attr) and hasattr(other, attr):
                matching_columns.append(
                    check_matching_columns(getattr(self, attr), getattr(other, attr))
                )
            elif hasattr(self, attr) and not hasattr(other, attr):
                raise ValueError(
                    f"The libraries can't be appended as {attr} is missing in the second library."
                )
            else:
                matching_columns.append([])

        n_fragments = []
        # get subset of dfs_to_append starting with _fragment
        for attr in dfs_to_append:
            if attr.startswith("_fragment"):
                if hasattr(self, attr):
                    n_current_fragments = len(getattr(self, attr))
                    if n_current_fragments > 0:
                        n_fragments += [n_current_fragments]

        if not np.all(np.array(n_fragments) == n_fragments[0]):
            raise ValueError(
                "The libraries can't be appended as the number of fragments in the current libraries are not the same."
            )

        for attr, matching_columns in zip(dfs_to_append, matching_columns):
            if hasattr(self, attr) and hasattr(other, attr):
                current_df = getattr(self, attr)

                # copy dataframes to avoid changing the original ones
                other_df = getattr(other, attr)[matching_columns].copy()

                if attr.startswith("_precursor"):
                    frag_idx_increment = 0
                    for fragment_df in ["_fragment_intensity_df", "_fragment_mz_df"]:
                        if hasattr(self, fragment_df):
                            if len(getattr(self, fragment_df)) > 0:
                                frag_idx_increment = len(getattr(self, fragment_df))

                    if "frag_start_idx" in other_df.columns:
                        other_df["frag_start_idx"] += frag_idx_increment

                    if "frag_stop_idx" in other_df.columns:
                        other_df["frag_stop_idx"] += frag_idx_increment

                setattr(
                    self,
                    attr,
                    pd.concat(
                        [current_df, other_df], axis=0, ignore_index=True, sort=False
                    ).reset_index(drop=True),
                )

    def refine_df(self):
        """
        Sort nAA and reset_index for faster calculation (or prediction)
        """
        refine_precursor_df(self._precursor_df)

    def append_decoy_sequence(self):
        """
        Append decoy sequence into precursor_df.
        Decoy method is based on self.decoy(str).
        ```
        >>> decoy_lib = (decoy_lib_provider.get_decoy_lib( self.decoy, self))
        >>> decoy_lib.decoy_sequence()
        >>> decoy_lib.append_to_target_lib()
        ...
        ```
        """
        from alphabase.spectral_library.decoy import decoy_lib_provider

        # register 'protein_reverse' to the decoy_lib_provider
        from alphabase.protein.protein_level_decoy import register_decoy

        register_decoy()

        decoy_lib = decoy_lib_provider.get_decoy_lib(self.decoy, self)
        if decoy_lib is None:
            return None
        decoy_lib.decoy_sequence()
        decoy_lib.append_to_target_lib()

    def clip_by_precursor_mz_(self):
        """
        Clip self._precursor_df inplace by self.min_precursor_mz and self.max_precursor_mz
        """
        self._precursor_df.drop(
            self._precursor_df.loc[
                (self._precursor_df["precursor_mz"] < self.min_precursor_mz)
                | (self._precursor_df["precursor_mz"] > self.max_precursor_mz)
            ].index,
            inplace=True,
        )
        self._precursor_df.reset_index(drop=True, inplace=True)

    def calc_precursor_mz(self):
        """
        Calculate precursor mz for self._precursor_df
        """
        update_precursor_mz(self._precursor_df)

    def calc_and_clip_precursor_mz(self):
        """
        Calculate precursor mz for self._precursor_df,
        and clip the self._precursor_df using `self.clip_by_precursor_mz_`
        """
        self.calc_precursor_mz()
        self.clip_by_precursor_mz_()

    def calc_precursor_isotope_intensity(
        self,
        max_isotope=6,
        min_right_most_intensity=0.001,
        mp_batch_size=10000,
        mp_process_num=8,
        normalize: typing.Literal["mono", "sum"] = "sum",
    ):
        """
        Calculate and append the isotope intensity columns into self.precursor_df.
        See `alphabase.peptide.calc_precursor_isotope_intensity` for details.

        Parameters
        ----------

        max_isotope : int, optional
            The maximum isotope to calculate.

        min_right_most_intensity : float, optional
            The minimum intensity of the right most isotope.

        mp_batch_size : int, optional
            The batch size for multiprocessing.

        mp_processes : int, optional
            The number of processes for multiprocessing.

        """

        if "precursor_mz" not in self._precursor_df.columns:
            self.calc_and_clip_precursor_mz()

        if mp_process_num > 1 and len(self.precursor_df) > mp_batch_size:
            (self._precursor_df) = calc_precursor_isotope_intensity_mp(
                self.precursor_df,
                max_isotope=max_isotope,
                min_right_most_intensity=min_right_most_intensity,
                normalize=normalize,
                mp_process_num=mp_process_num,
                mp_batch_size=mp_batch_size,
            )
        else:
            (self._precursor_df) = calc_precursor_isotope_intensity(
                self.precursor_df,
                max_isotope=max_isotope,
                normalize=normalize,
                min_right_most_intensity=min_right_most_intensity,
            )

    def calc_precursor_isotope(
        self,
        max_isotope=6,
        min_right_most_intensity=0.001,
        mp_batch_size=10000,
        mp_process_num=8,
        normalize: typing.Literal["mono", "sum"] = "sum",
    ):
        return self.calc_precursor_isotope_intensity(
            max_isotope=max_isotope,
            min_right_most_intensity=min_right_most_intensity,
            normalize=normalize,
            mp_batch_size=mp_batch_size,
            mp_process_num=mp_process_num,
        )

    def calc_precursor_isotope_info(
        self,
        mp_process_num: int = 8,
        mp_process_bar=None,
        mp_batch_size=10000,
    ):
        """
        Append isotope columns into self.precursor_df.
        See `alphabase.peptide.calc_precursor_isotope` for details.
        """
        if "precursor_mz" not in self._precursor_df.columns:
            self.calc_and_clip_precursor_mz()
        if mp_process_num > 1 and len(self.precursor_df) > mp_batch_size:
            (self._precursor_df) = calc_precursor_isotope_info_mp(
                self.precursor_df,
                processes=mp_process_num,
                process_bar=mp_process_bar,
            )
        else:
            (self._precursor_df) = calc_precursor_isotope_info(self.precursor_df)

    def calc_fragment_mz_df(self):
        """
        TODO: use multiprocessing here or in the
        `create_fragment_mz_dataframe` function.
        """
        if self.charged_frag_types is not None or len(self.charged_frag_types):
            (self._fragment_mz_df) = create_fragment_mz_dataframe(
                self.precursor_df,
                self.charged_frag_types,
            )
        else:
            print(
                "Skip fragment calculation as self.charged_frag_types is None or empty"
            )

    def hash_precursor_df(self):
        """Insert hash codes for peptides and precursors"""
        hash_precursor_df(self._precursor_df)

    def annotate_fragments_from_speclib(self, donor_speclib, verbose=True):
        """
        Annotate self.precursor_df with fragments from donor_speclib.
        The donor_speclib must have a fragment_mz_df and can optionally have a fragment_intensity_df.
        Fragment dataframes are updated inplace and overwritten.

        Parameters
        ----------
        donor_speclib : SpecLibBase
            The donor library to annotate fragments from.

        verbose : bool, optional
            Print progress, by default True, for example::

                2022-12-16 00:52:08> Speclib with 4 precursors will be reannotated with speclib with 12 precursors and 504 fragments
                2022-12-16 00:52:08> A total of 4 precursors were succesfully annotated, 0 precursors were not matched


        """
        self = annotate_fragments_from_speclib(self, donor_speclib, verbose=verbose)

    def remove_unused_fragments(self):
        """
        Remove unused fragments from all available fragment dataframes.
        Fragment dataframes are updated inplace and overwritten.
        """

        available_fragments_df = self.available_dense_fragment_dfs()
        non_zero_dfs = [
            df for df in available_fragments_df if len(getattr(self, df)) > 0
        ]
        to_compress = [getattr(self, df) for df in non_zero_dfs]
        self._precursor_df, compressed_dfs = remove_unused_fragments(
            self._precursor_df, to_compress
        )

        for df, compressed_df in zip(non_zero_dfs, compressed_dfs):
            setattr(self, df, compressed_df)

    def calc_fragment_count(self):
        """
        Count the number of non-zero fragments for each
        Creates the column 'n_fragments' in self._precursor_df.
        """

        self._precursor_df["n_fragments"] = calc_fragment_count(
            self._precursor_df, self._fragment_intensity_df
        )

    def filter_fragment_number(
        self, n_fragments_allowed_column_name="n_fragments_allowed", n_allowed=999
    ):
        """
        Filter the top k fragments for each precursor based on a global setting and a precursor wise column.
        The smaller one will be used. Can be used to make sure that target and decoy have the same number of fragments.

        Parameters
        ----------
        n_fragments_allowed_column_name : str, optional, default 'n_fragments_allowed'
            The column name in self._precursor_df that contains the number of fragments allowed for each

        n_allowed : int, optional, default 999
            The global setting for the number of fragments allowed for each
        """

        filter_fragment_number(
            self._precursor_df,
            self._fragment_intensity_df,
            n_fragments_allowed_column_name=n_fragments_allowed_column_name,
            n_allowed=n_allowed,
        )

    def _get_hdf_to_save(self, hdf_file, delete_existing=False):
        """Internal function to get a HDF group to write"""
        _hdf = HDF_File(
            hdf_file, read_only=False, truncate=True, delete_existing=delete_existing
        )
        return _hdf.library

    def _get_hdf_to_load(
        self,
        hdf_file,
    ):
        """Internal function to get a HDF group to read"""
        _hdf = HDF_File(
            hdf_file,
        )
        return _hdf.library

    def save_df_to_hdf(
        self, hdf_file: str, df_key: str, df: pd.DataFrame, delete_existing=False
    ):
        """Save a new HDF group or dataset into existing HDF file"""
        self._get_hdf_to_save(hdf_file, delete_existing=delete_existing).add_group(
            df_key, df
        )

    def load_df_from_hdf(self, hdf_file: str, df_name: str) -> pd.DataFrame:
        """Load specific dataset (dataframe) from hdf_file.

        Parameters
        ----------
        hdf_file : str
            The hdf file name

        df_name : str
            The dataset/dataframe name in the hdf file

        Returns
        -------
        pd.DataFrame
            Loaded dataframe
        """
        return self._get_hdf_to_load(hdf_file).__getattribute__(df_name).values

    def save_hdf(self, hdf_file: str):
        """Save library dataframes into hdf_file.
        For `self.precursor_df`, this method will save it into two hdf groups in hdf_file:
        `library/precursor_df` and `library/mod_seq_df`.

        `library/precursor_df` contains all essential numberic columns those
        can be loaded faster from hdf file into memory:

        'precursor_mz', 'charge', 'mod_seq_hash', 'mod_seq_charge_hash',
        'frag_start_idx', 'frag_stop_idx', 'decoy', 'rt_pred', 'ccs_pred',
        'mobility_pred', 'miss_cleave', 'nAA',
        ['isotope_mz_m1', 'isotope_intensity_m1'], ...

        `library/mod_seq_df` contains all string columns and the other
        not essential columns:
        'sequence','mods','mod_sites', ['proteins', 'genes']...
        as well as 'mod_seq_hash', 'mod_seq_charge_hash' columns to map
        back to `precursor_df`

        Parameters
        ----------
        hdf_file : str
            the hdf file path to save

        """
        _hdf = HDF_File(hdf_file, read_only=False, truncate=True, delete_existing=True)
        if "mod_seq_charge_hash" not in self._precursor_df.columns:
            self.hash_precursor_df()

        key_columns = self.key_numeric_columns + ["mod_seq_hash", "mod_seq_charge_hash"]

        _hdf.library = {
            "mod_seq_df": self._precursor_df[
                [
                    col
                    for col in self._precursor_df.columns
                    if col not in self.key_numeric_columns
                ]
            ],
            "precursor_df": self._precursor_df[
                [col for col in self._precursor_df.columns if col in key_columns]
            ],
            "fragment_mz_df": self._fragment_mz_df,
            "fragment_intensity_df": self._fragment_intensity_df,
        }

<<<<<<< HEAD
    def load_hdf(
        self,
        hdf_file: str,
        load_mod_seq: bool = False,
        support_legacy_mods_format: bool = True,
    ):
=======
    def load_hdf(self, hdf_file: str, load_mod_seq: bool = True):
>>>>>>> 3a021134
        """Load the hdf library from hdf_file

        Parameters
        ----------
        hdf_file : str
            hdf library path to load

        load_mod_seq : bool, optional
            For performance reason, the susbset of non key numeric columns is stored in mod_seq_df.
            For fast loading, set load_mod_seq to False to skip loading mod_seq_df.
            Defaults to True.

        support_legacy_mods_format : bool, optional
            If True, whitespaces in modifications will be replaced by underscores to match the internal data format.
            Defaults to True.
            DeprecationWarning: future versions will have a different default and eventually this flag will be dropped.

        """
        _hdf = HDF_File(
            hdf_file,
        )
        self._precursor_df: pd.DataFrame = _hdf.library.precursor_df.values
        if load_mod_seq:
            key_columns = self.key_numeric_columns + [
                "mod_seq_hash",
                "mod_seq_charge_hash",
            ]
            mod_seq_df = _hdf.library.mod_seq_df.values
            cols = [col for col in mod_seq_df.columns if col not in key_columns]

            if support_legacy_mods_format:
                self._replace_mod_name_whitespaces(mod_seq_df)

            self._precursor_df[cols] = mod_seq_df[cols]

        self._fragment_mz_df = _hdf.library.fragment_mz_df.values
        self._fragment_intensity_df = _hdf.library.fragment_intensity_df.values

        self._fragment_mz_df = self._fragment_mz_df[
            [
                frag
                for frag in self.charged_frag_types
                if frag in self._fragment_mz_df.columns
            ]
        ]
        self._fragment_intensity_df = self._fragment_intensity_df[
            [
                frag
                for frag in self.charged_frag_types
                if frag in self._fragment_intensity_df.columns
            ]
        ]

    @staticmethod
    def _replace_mod_name_whitespaces(mod_seq_df: pd.DataFrame) -> None:
        """Replace whitespaces in-place in `mod_seq_df` in column `mod_name` with underscores."""
        if any(mod_seq_df["mods"].str.contains(" ", regex=False)):
            msg = (
                "Support for whitespaces in modifications will be dropped in the next major release of alphabase. "
                "Please use underscores in your spectral libraries instead."
            )
            warn(
                msg,
                DeprecationWarning,
                stacklevel=2,
            )
            logging.warning(msg)

            mod_seq_df["mods"] = mod_seq_df["mods"].str.replace(" ", "_")


def annotate_fragments_from_speclib(
    speclib: SpecLibBase,
    fragment_speclib: SpecLibBase,
    verbose=True,
) -> SpecLibBase:
    """Reannotate an SpecLibBase library with fragments from a different SpecLibBase.

    Parameters
    ----------
    speclib: alphabase.spectral_library.library_base.SpecLibBase
        Spectral library which contains the precursors to be annotated. All fragments mz and fragment intensities will be removed.

    fragment_speclib: alphabase.spectral_library.library_base.SpecLibBase
        Spectral library which contains the donor precursors whose fragments should be used.

    Returns
    -------

    alphabase.spectral_library.library_base.SpecLibBase
        newly annotated spectral library

    """
    if verbose:
        num_precursor_left = len(speclib.precursor_df)
        num_precursor_right = len(fragment_speclib.precursor_df)
        num_fragments_right = len(fragment_speclib.fragment_mz_df) * len(
            fragment_speclib.fragment_mz_df.columns
        )
        logging.info(
            f"Speclib with {num_precursor_left:,} precursors will be reannotated with speclib with {num_precursor_right:,} precursors and {num_fragments_right:,} fragments"
        )

    # reannotation is based on mod_seq_hash column
    hash_column_name = "mod_seq_hash"

    # create hash columns if missing
    if hash_column_name not in speclib.precursor_df.columns:
        speclib.hash_precursor_df()

    if fragment_speclib not in fragment_speclib.precursor_df.columns:
        fragment_speclib.hash_precursor_df()

    speclib_hash = speclib.precursor_df[hash_column_name].values
    fragment_speclib_hash = fragment_speclib.precursor_df[hash_column_name].values

    speclib_indices = join_left(speclib_hash, fragment_speclib_hash)

    matched_mask = speclib_indices >= 0

    if verbose:
        matched_count = np.sum(matched_mask)
        not_matched_count = np.sum(~matched_mask)

        logging.info(
            f"A total of {matched_count:,} precursors were succesfully annotated, {not_matched_count:,} precursors were not matched"
        )

    frag_start_idx = fragment_speclib.precursor_df["frag_start_idx"].values[
        speclib_indices
    ]
    frag_stop_idx = fragment_speclib.precursor_df["frag_stop_idx"].values[
        speclib_indices
    ]

    speclib._precursor_df = speclib._precursor_df[matched_mask].copy()
    speclib._precursor_df["frag_start_idx"] = frag_start_idx[matched_mask]
    speclib._precursor_df["frag_stop_idx"] = frag_stop_idx[matched_mask]

    speclib._fragment_mz_df = fragment_speclib._fragment_mz_df.copy()
    speclib._fragment_intensity_df = fragment_speclib._fragment_intensity_df.copy()

    return speclib<|MERGE_RESOLUTION|>--- conflicted
+++ resolved
@@ -628,16 +628,12 @@
             "fragment_intensity_df": self._fragment_intensity_df,
         }
 
-<<<<<<< HEAD
     def load_hdf(
         self,
         hdf_file: str,
-        load_mod_seq: bool = False,
+        load_mod_seq: bool = True,
         support_legacy_mods_format: bool = True,
     ):
-=======
-    def load_hdf(self, hdf_file: str, load_mod_seq: bool = True):
->>>>>>> 3a021134
         """Load the hdf library from hdf_file
 
         Parameters
