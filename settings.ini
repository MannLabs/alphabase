--- conflicted
+++ resolved
@@ -13,11 +13,7 @@
 author_email = mstrauss@biochem.mpg.de
 copyright = MannLabs
 branch = main
-<<<<<<< HEAD
-version = 0.0.3
-=======
 version = 0.0.4
->>>>>>> 5bb9b95d
 min_python = 3.6
 audience = Developers
 language = English
