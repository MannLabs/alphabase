--- conflicted
+++ resolved
@@ -22,10 +22,6 @@
 # # Optionally set the version of Python and requirements required to build your docs
 python:
   install:
-<<<<<<< HEAD
-    - requirements: requirements/requirements_docs.txt
-=======
     - method: pip
       path: .
-    - requirements: extra_requirements/development.txt
->>>>>>> 279dc9a4
+    - requirements: requirements/requirements_docs.txt